# -----------------------------------------------------------------------------
# Copyright (c) 2015, The Deblur Development Team.
#
# Distributed under the terms of the BSD 3-clause License.
#
# The full license is in the file LICENSE, distributed with this software.
# -----------------------------------------------------------------------------

from unittest import TestCase, main
from shutil import rmtree
<<<<<<< HEAD
from tempfile import mkdtemp
from types import GeneratorType
from os.path import join, isfile, basename, abspath, dirname
=======
from tempfile import mkstemp, mkdtemp
from os import close, listdir
from types import GeneratorType
from os.path import join, isfile, splitext, basename
>>>>>>> baa70e4f

from skbio.util import remove_files
from skbio.parse.sequences import parse_fasta
from skbio.alignment import SequenceCollection
from skbio.sequence import DNA
from bfillings.sortmerna_v2 import build_database_sortmerna
from biom.table import Table
from biom import load_table

from deblur.workflow import (dereplicate_seqs,
                             remove_chimeras_denovo_from_seqs,
                             remove_artifacts_seqs,
                             parse_deblur_output,
                             generate_biom_data,
                             generate_biom_table,
                             trim_seqs,
                             multiple_sequence_alignment,
                             launch_workflow,
                             split_sequence_file_on_sample_ids_to_files,
                             build_index_sortmerna)


class workflowTests(TestCase):
    """ Test deblur pipeline and individual methods functionality """

    def setUp(self):
        """ Create working directory and two FASTA input
            files corresponding to two samples (s1 and s2).
            Each input file contains 120 sequences, of which
            100 are 16S amplicons (ART simulator), 10 are
            chimeric sequences (Grinder) and 10 are PhiX
            artifacts (ART). The 100 amplicon sequences
            intend to evenly represent a community of 10
            species.
        """
        # test output can be written to this directory
        self.working_dir = mkdtemp()

        # the data directory for the workflow test files
        self.test_data_dir = join(dirname(abspath(__file__)),'data')
        self.seqs_s1_fp = join(self.test_data_dir,'seqs_s1.fa')
        self.seqs_s2_fp = join(self.test_data_dir,'seqs_s2.fa')
        self.orig_s1_fp = join(self.test_data_dir,'simset.s1.fasta')
        self.orig_s2_fp = join(self.test_data_dir,'simset.s2.fasta')

        self.files_to_remove=[]


    def tearDown(self):
        remove_files(self.files_to_remove)
        rmtree(self.working_dir)

    def test_trim_seqs(self):
        seqs = [("seq1", "tagggcaagactccatggtatga"),
                ("seq2", "cggaggcgagatgcgtggta"),
                ("seq3", "tactagcaagattcctggtaaagga"),
                ("seq4", "aggatgcgagatgcgtg"),
                ("seq5", "gagtgcgagatgcgtggtgagg"),
                ("seq6", "ggatgcgagatgcgtggtgatt"),
                ("seq7", "agggcgagattcctagtgga--")]
        obs = trim_seqs(seqs, 20)

        self.assertTrue(isinstance(obs, GeneratorType))

        exp = [("seq1", "tagggcaagactccatggta"),
               ("seq2", "cggaggcgagatgcgtggta"),
               ("seq3", "tactagcaagattcctggta"),
               ("seq5", "gagtgcgagatgcgtggtga"),
               ("seq6", "ggatgcgagatgcgtggtga"),
               ("seq7", "agggcgagattcctagtgga")]
        self.assertEqual(list(obs), exp)

    def test_dereplicate_seqs_remove_singletons(self):
        """ Test dereplicate_seqs() method functionality with
            removing singletons
        """
        seqs = [("seq1", "TACCGGCAGCTCAAGTGATGACCGCTATTATTGGGCCTAAAGCGTCCG"),
                ("seq2", "TACCGGCAGCTCAAGTGATGACCGCTATTATTGGGCCTAAAGCGTCCG"),
                ("seq3", "TACCGGCAGCTCAAGTGATGACCGCTATTATTGGGCCTAAAGCGTCCG"),
                ("seq4", "TACCGGCAGCTCAAGTGATGACCGCTATTATTGGGCCTAAAGCGTCCT"),
                ("seq5", "TACCAGCCCCTTAAGTGGTAGGGACGATTATTTGGCCTAAAGCGTCCG"),
                ("seq6", "CTGCAAGGCTAGGGGGCGGGAGAGGCGGGTGGTACTTGAGGGGAGAAT"),
                ("seq7", "CTGCAAGGCTAGGGGGCGGGAGAGGCGGGTGGTACTTGAGGGGAGAAT")]
        seqs_fp = join(self.working_dir, "seqs.fasta")
        with open(seqs_fp, 'w') as seqs_f:
            for seq in seqs:
                seqs_f.write(">%s\n%s\n" % seq)

        output_fp = join(self.working_dir, "seqs_derep.fasta")
        log_fp = join(self.working_dir, "seqs_derep.log")

        dereplicate_seqs(seqs_fp=seqs_fp,
                         output_fp=output_fp)
        self.assertTrue(isfile(output_fp))
        self.assertTrue(isfile(log_fp))

        exp = [("seq1;size=3;",
                "TACCGGCAGCTCAAGTGATGACCGCTATTATTGGGCCTAAAGCGTCCG"),
               ("seq6;size=2;",
                "CTGCAAGGCTAGGGGGCGGGAGAGGCGGGTGGTACTTGAGGGGAGAAT")]

        with open(output_fp, 'U') as out_f:
            act = [item for item in parse_fasta(out_f)]

        self.assertEqual(act, exp)

    def test_dereplicate_seqs(self):
        """ Test dereplicate_seqs() method functionality,
            keep singletons
        """
        seqs = [("seq1", "TACCGGCAGCTCAAGTGATGACCGCTATTATTGGGCCTAAAGCGTCCG"),
                ("seq2", "TACCGGCAGCTCAAGTGATGACCGCTATTATTGGGCCTAAAGCGTCCG"),
                ("seq3", "TACCGGCAGCTCAAGTGATGACCGCTATTATTGGGCCTAAAGCGTCCG"),
                ("seq4", "TACCGGCAGCTCAAGTGATGACCGCTATTATTGGGCCTAAAGCGTCCT"),
                ("seq5", "TACCAGCCCCTTAAGTGGTAGGGACGATTATTTGGCCTAAAGCGTCCG"),
                ("seq6", "CTGCAAGGCTAGGGGGCGGGAGAGGCGGGTGGTACTTGAGGGGAGAAT"),
                ("seq7", "CTGCAAGGCTAGGGGGCGGGAGAGGCGGGTGGTACTTGAGGGGAGAAT")]
        seqs_fp = join(self.working_dir, "seqs.fasta")
        with open(seqs_fp, 'w') as seqs_f:
            for seq in seqs:
                seqs_f.write(">%s\n%s\n" % seq)

        output_fp = join(self.working_dir, "seqs_derep.fasta")
        log_fp = join(self.working_dir, "seqs_derep.log")

        dereplicate_seqs(seqs_fp=seqs_fp,
                         output_fp=output_fp,
                         min_size=1)
        self.assertTrue(isfile(output_fp))
        self.assertTrue(isfile(log_fp))

        exp = [("seq1;size=3;",
                "TACCGGCAGCTCAAGTGATGACCGCTATTATTGGGCCTAAAGCGTCCG"),
               ("seq6;size=2;",
                "CTGCAAGGCTAGGGGGCGGGAGAGGCGGGTGGTACTTGAGGGGAGAAT"),
               ("seq4;size=1;",
                "TACCGGCAGCTCAAGTGATGACCGCTATTATTGGGCCTAAAGCGTCCT"),
               ("seq5;size=1;",
                "TACCAGCCCCTTAAGTGGTAGGGACGATTATTTGGCCTAAAGCGTCCG")]

        with open(output_fp, 'U') as out_f:
            act = [item for item in parse_fasta(out_f)]

        self.assertEqual(act, exp)

    def test_remove_artifacts_seqs(self):
        """ Test remove_artifacts_seqs() function for removing
            sequences not matching to a reference database
            using SortMeRNA. This test forces a new index
            construction for the reference sequences.
        """
        seqs = [("seq1", "TACCCGCAGCTCAAGTGGTGGTCGCTATTATTGAGCCTAAAACGTCC"),
                ("seq2", "CCTAAAACGTCCGTAGTCGGCTTTGTAAATCCCTGGGTAAATCGGGT"),
                ("seq3", "TCGCTATTATTGAGCCTAAAACGTCCGTAGTCGGCTTTGTAAATCCC"),
                ("seq4", "TACCCGCAGCTCAAGTGGTGGTCGCTATTATTGAGCCTAAAACGTCC"),
                ("seq5", "CTAAAACGTCCGTAGTCGGCTTTGTAAATCCCTGGGTAAATAGGGTC"),
                ("seq6", "TTGAGCCTAAAACGTCCGTAGTCGGCTTTGTAAATCCCTGGGTAAAT"),
                ("phix1", "TCTAAAGGTAAAAAACGTTCTGGCGCTCGCCCTGGTCGTCCGCAGCC"),
                ("phix2", "CTGGCGCTCGCCCTGGTCGTCCGCAGCCGTTGCGAGGTACTAAAGGC"),
                ("phix3", "GCGCATAAATTTGAGCAGATTTGTCGTCACAGGTTGCGCCGCCAAAA")]
        exp_seqs = ["seq1", "seq2", "seq3", "seq4", "seq5", "seq6"]
        seqs_fp = join(self.working_dir, "seqs.fasta")
        with open(seqs_fp, 'w') as seqs_f:
            for seq in seqs:
                seqs_f.write(">%s\n%s\n" % seq)
        ref = [("ref1", "TACCCGCAGCTCAAGTGGTGGTCGCTATTATTGAGCCTAAAACGTCCGTA"
                        "GTCGGCTTTGTAAATCCCTGGGTAAATCGGGT"),
               ("ref2", "TACCCGCAGCTCAAGTGGTGGTCGCTATTATTGAGCCTAAAACGTCCGTAG"
                        "TCGGCTTTGTAAATCCCTGGGTAAATCGGGT"),
               ("ref3", "TACCCGCAGCTCAAGTGGTGGTCGCTATTATTGAGCCTAAAACGTCCGTAG"
                        "TCGGCTTTGTAAATCCCTGGGTAAATCGGGT"),
               ("ref4", "TACCCGCAGCTCAAGTGGTGGTCGCTATTATTGAGCCTAAAACGTCCGTAG"
                        "TCGGCTTTGTAAATCCCTGGGTAAATCGGGT"),
               ("ref5", "TACCCGCAGCTCAAGTGGTGGTCGCTATTATTGAGCCTAAAACGTCCGTAG"
                        "TCGGCTTTGTAAATCCCTGGGTAAATAGGGT"),
               ("ref6", "TACCCGCAGCTCAAGTGGTGGTCGCTATTATTGAGCCTAAAACGTCCGTAG"
                        "TCGGCTTTGTAAATCCCTGGGTAAATCGGGT")]
<<<<<<< HEAD

        ref_fp = join(self.working_dir, "ref2.fasta")
=======
        ref_fp = join(self.working_dir, "ref.fasta")
>>>>>>> baa70e4f
        with open(ref_fp, 'w') as ref_f:
            for seq in ref:
                ref_f.write(">%s\n%s\n" % seq)
        ref_db_fp, files_to_remove = build_index_sortmerna(
            ref_fp=(ref_fp,),
            working_dir=self.working_dir)
        output_fp = remove_artifacts_seqs(seqs_fp=seqs_fp,
                                          ref_fp=(ref_fp,),
                                          working_dir=self.working_dir,
                                          ref_db_fp=ref_db_fp,
                                          negate=False,
                                          threads=1)
        obs_seqs = []
        with open(output_fp, 'U') as output_f:
            for label, seq in parse_fasta(output_f):
                obs_seqs.append(label)
        self.assertEqual(obs_seqs, exp_seqs)

    def test_remove_artifacts_seqs_index_prebuilt(self):
        """ Test remove_artifacts_seqs() function for removing
            sequences not matching to a reference database
            using SortMeRNA. This test passes a built index.
        """
        seqs = [("seq1", "TACCCGCAGCTCAAGTGGTGGTCGCTATTATTGAGCCTAAAACGTCC"),
                ("seq2", "CCTAAAACGTCCGTAGTCGGCTTTGTAAATCCCTGGGTAAATCGGGT"),
                ("seq3", "TCGCTATTATTGAGCCTAAAACGTCCGTAGTCGGCTTTGTAAATCCC"),
                ("seq4", "TACCCGCAGCTCAAGTGGTGGTCGCTATTATTGAGCCTAAAACGTCC"),
                ("seq5", "CTAAAACGTCCGTAGTCGGCTTTGTAAATCCCTGGGTAAATAGGGTC"),
                ("seq6", "TTGAGCCTAAAACGTCCGTAGTCGGCTTTGTAAATCCCTGGGTAAAT"),
                ("phix1", "TCTAAAGGTAAAAAACGTTCTGGCGCTCGCCCTGGTCGTCCGCAGCC"),
                ("phix2", "CTGGCGCTCGCCCTGGTCGTCCGCAGCCGTTGCGAGGTACTAAAGGC"),
                ("phix3", "GCGCATAAATTTGAGCAGATTTGTCGTCACAGGTTGCGCCGCCAAAA")]
        exp_seqs = ["seq1", "seq2", "seq3", "seq4", "seq5", "seq6"]
        seqs_fp = join(self.working_dir, "seqs.fasta")
        with open(seqs_fp, 'w') as seqs_f:
            for seq in seqs:
                seqs_f.write(">%s\n%s\n" % seq)
        ref = [("ref1", "TACCCGCAGCTCAAGTGGTGGTCGCTATTATTGAGCCTAAAACGTCCGTA"
                        "GTCGGCTTTGTAAATCCCTGGGTAAATCGGGT"),
               ("ref2", "TACCCGCAGCTCAAGTGGTGGTCGCTATTATTGAGCCTAAAACGTCCGTAG"
                        "TCGGCTTTGTAAATCCCTGGGTAAATCGGGT"),
               ("ref3", "TACCCGCAGCTCAAGTGGTGGTCGCTATTATTGAGCCTAAAACGTCCGTAG"
                        "TCGGCTTTGTAAATCCCTGGGTAAATCGGGT"),
               ("ref4", "TACCCGCAGCTCAAGTGGTGGTCGCTATTATTGAGCCTAAAACGTCCGTAG"
                        "TCGGCTTTGTAAATCCCTGGGTAAATCGGGT"),
               ("ref5", "TACCCGCAGCTCAAGTGGTGGTCGCTATTATTGAGCCTAAAACGTCCGTAG"
                        "TCGGCTTTGTAAATCCCTGGGTAAATAGGGT"),
               ("ref6", "TACCCGCAGCTCAAGTGGTGGTCGCTATTATTGAGCCTAAAACGTCCGTAG"
                        "TCGGCTTTGTAAATCCCTGGGTAAATCGGGT")]
<<<<<<< HEAD

        ref_fp = join(self.working_dir, "ref3.fasta")
=======
        ref_fp = join(self.working_dir, "ref.fasta")
>>>>>>> baa70e4f
        with open(ref_fp, 'w') as ref_f:
            for seq in ref:
                ref_f.write(">%s\n%s\n" % seq)
        # build index
        sortmerna_db, files_to_remove = \
            build_database_sortmerna(
                fasta_path=ref_fp,
                max_pos=10000,
                output_dir=self.working_dir)
        self.files_to_remove.extend(files_to_remove)
        output_fp = join(self.working_dir, "seqs_filtered.fasta")
        output_fp = remove_artifacts_seqs(seqs_fp=seqs_fp,
                                          ref_fp=(ref_fp,),
                                          working_dir=self.working_dir,
                                          ref_db_fp=(sortmerna_db,),
                                          negate=False,
                                          threads=1)

        obs_seqs = []
        with open(output_fp, 'U') as output_f:
            for label, seq in parse_fasta(output_f):
                obs_seqs.append(label)
        self.assertEqual(obs_seqs, exp_seqs)

    def test_remove_artifacts_seqs_negate(self):
        """ Test remove_artifacts_seqs() function for removing
            sequences matching to a reference database
            using SortMeRNA (negate option).
        """
        seqs = [("seq1", "TACCCGCAGCTCAAGTGGTGGTCGCTATTATTGAGCCTAAAACGTCC"),
                ("seq2", "CCTAAAACGTCCGTAGTCGGCTTTGTAAATCCCTGGGTAAATCGGGT"),
                ("seq3", "TCGCTATTATTGAGCCTAAAACGTCCGTAGTCGGCTTTGTAAATCCC"),
                ("seq4", "TACCCGCAGCTCAAGTGGTGGTCGCTATTATTGAGCCTAAAACGTCC"),
                ("seq5", "CTAAAACGTCCGTAGTCGGCTTTGTAAATCCCTGGGTAAATAGGGTC"),
                ("seq6", "TTGAGCCTAAAACGTCCGTAGTCGGCTTTGTAAATCCCTGGGTAAAT"),
                ("phix1", "TCTAAAGGTAAAAAACGTTCTGGCGCTCGCCCTGGTCGTCCGCAGCC"),
                ("phix2", "CTGGCGCTCGCCCTGGTCGTCCGCAGCCGTTGCGAGGTACTAAAGGC"),
                ("phix3", "GCGCATAAATTTGAGCAGATTTGTCGTCACAGGTTGCGCCGCCAAAA")]
        exp_seqs = ["phix1", "phix2", "phix3"]
        seqs_fp = join(self.working_dir, "seqs.fasta")
        with open(seqs_fp, 'w') as seqs_f:
            for seq in seqs:
                seqs_f.write(">%s\n%s\n" % seq)
        ref = [("ref1", "TACCCGCAGCTCAAGTGGTGGTCGCTATTATTGAGCCTAAAACGTCCGTA"
                        "GTCGGCTTTGTAAATCCCTGGGTAAATCGGGT"),
               ("ref2", "TACCCGCAGCTCAAGTGGTGGTCGCTATTATTGAGCCTAAAACGTCCGTAG"
                        "TCGGCTTTGTAAATCCCTGGGTAAATCGGGT"),
               ("ref3", "TACCCGCAGCTCAAGTGGTGGTCGCTATTATTGAGCCTAAAACGTCCGTAG"
                        "TCGGCTTTGTAAATCCCTGGGTAAATCGGGT"),
               ("ref4", "TACCCGCAGCTCAAGTGGTGGTCGCTATTATTGAGCCTAAAACGTCCGTAG"
                        "TCGGCTTTGTAAATCCCTGGGTAAATCGGGT"),
               ("ref5", "TACCCGCAGCTCAAGTGGTGGTCGCTATTATTGAGCCTAAAACGTCCGTAG"
                        "TCGGCTTTGTAAATCCCTGGGTAAATAGGGT"),
               ("ref6", "TACCCGCAGCTCAAGTGGTGGTCGCTATTATTGAGCCTAAAACGTCCGTAG"
                        "TCGGCTTTGTAAATCCCTGGGTAAATCGGGT")]
<<<<<<< HEAD

        ref_fp = join(self.working_dir, "ref4.fasta")
=======
        ref_fp = join(self.working_dir, "ref.fasta")
>>>>>>> baa70e4f
        with open(ref_fp, 'w') as ref_f:
            for seq in ref:
                ref_f.write(">%s\n%s\n" % seq)
        ref_db_fp, files_to_remove = build_index_sortmerna(
            ref_fp=(ref_fp,),
            working_dir=self.working_dir)
        output_fp = join(self.working_dir, "seqs_filtered.fasta")
        output_fp = remove_artifacts_seqs(seqs_fp=seqs_fp,
                                          ref_fp=(ref_fp,),
                                          working_dir=self.working_dir,
                                          ref_db_fp=ref_db_fp,
                                          negate=True,
                                          threads=1)
        obs_seqs = []
        with open(output_fp, 'U') as output_f:
            for label, seq in parse_fasta(output_f):
                obs_seqs.append(label)
        self.assertEqual(obs_seqs, exp_seqs)

    def test_remove_artifacts_seqs_mismatch_ref_index(self):
        """ Test remove_artifacts_seqs() function for removing
            sequences not matching to a reference database
            using SortMeRNA. A ValueError() should be raised
            when a user passes a reference sequence and an index
            database that do not match.
        """
        seqs = [("seq1", "TACCCGCAGCTCAAGTGGTGGTCGCTATTATTGAGCCTAAAACGTCC"),
                ("seq2", "CCTAAAACGTCCGTAGTCGGCTTTGTAAATCCCTGGGTAAATCGGGT"),
                ("seq3", "TCGCTATTATTGAGCCTAAAACGTCCGTAGTCGGCTTTGTAAATCCC"),
                ("seq4", "TACCCGCAGCTCAAGTGGTGGTCGCTATTATTGAGCCTAAAACGTCC"),
                ("seq5", "CTAAAACGTCCGTAGTCGGCTTTGTAAATCCCTGGGTAAATAGGGTC"),
                ("seq6", "TTGAGCCTAAAACGTCCGTAGTCGGCTTTGTAAATCCCTGGGTAAAT"),
                ("phix1", "TCTAAAGGTAAAAAACGTTCTGGCGCTCGCCCTGGTCGTCCGCAGCC"),
                ("phix2", "CTGGCGCTCGCCCTGGTCGTCCGCAGCCGTTGCGAGGTACTAAAGGC"),
                ("phix3", "GCGCATAAATTTGAGCAGATTTGTCGTCACAGGTTGCGCCGCCAAAA")]
        seqs_fp = join(self.working_dir, "seqs.fasta")
        with open(seqs_fp, 'w') as seqs_f:
            for seq in seqs:
                seqs_f.write(">%s\n%s\n" % seq)
        ref = [("ref1", "TACCCGCAGCTCAAGTGGTGGTCGCTATTATTGAGCCTAAAACGTCCGTA"
                        "GTCGGCTTTGTAAATCCCTGGGTAAATCGGGT"),
               ("ref2", "TACCCGCAGCTCAAGTGGTGGTCGCTATTATTGAGCCTAAAACGTCCGTAG"
                        "TCGGCTTTGTAAATCCCTGGGTAAATCGGGT"),
               ("ref3", "TACCCGCAGCTCAAGTGGTGGTCGCTATTATTGAGCCTAAAACGTCCGTAG"
                        "TCGGCTTTGTAAATCCCTGGGTAAATCGGGT"),
               ("ref4", "TACCCGCAGCTCAAGTGGTGGTCGCTATTATTGAGCCTAAAACGTCCGTAG"
                        "TCGGCTTTGTAAATCCCTGGGTAAATCGGGT"),
               ("ref5", "TACCCGCAGCTCAAGTGGTGGTCGCTATTATTGAGCCTAAAACGTCCGTAG"
                        "TCGGCTTTGTAAATCCCTGGGTAAATAGGGT"),
               ("ref6", "TACCCGCAGCTCAAGTGGTGGTCGCTATTATTGAGCCTAAAACGTCCGTAG"
                        "TCGGCTTTGTAAATCCCTGGGTAAATCGGGT")]
<<<<<<< HEAD

        ref_fp = join(self.working_dir, "ref5.fasta")
=======
        ref_fp = join(self.working_dir, "ref.fasta")
>>>>>>> baa70e4f
        with open(ref_fp, 'w') as ref_f:
            for seq in ref:
                ref_f.write(">%s\n%s\n" % seq)
        ref_bis = [("ref7", "attaaatcagttatcgtttatttgatagttcctttactacatgga"
                            "tatc"),
                   ("ref8", "accttacgagaaatcaaagtctttgggttctggggggagtatggt"
                            "cgcaaggctgaaacttaaaggaattgacggaaggg"),
                   ("ref9", "aattgcgataacgaacgagaccttaacctactaaatagtgctgct"
                            "agcatttgc"),
                   ("ref10", "gacgggtgacggagaattagggttcgattccggagagggagcct"
                             "gagaaacggctaccacatccaag")]
        ref_bis_fp = join(self.working_dir, "ref_bis.fasta")
        with open(ref_bis_fp, 'w') as ref_bis_f:
            for seq in ref_bis:
                ref_bis_f.write(">%s\n%s\n" % seq)
        # build index
        sortmerna_db, files_to_remove = \
            build_database_sortmerna(
                fasta_path=ref_bis_fp,
                max_pos=10000,
                output_dir=self.working_dir)
        self.files_to_remove.extend(files_to_remove)
        self.assertRaises(ValueError,
                          remove_artifacts_seqs,
                          seqs_fp=seqs_fp,
                          ref_fp=(ref_fp,),
                          working_dir=self.working_dir,
                          ref_db_fp=(sortmerna_db,),
                          negate=False,
                          threads=1)

    def test_remove_chimeras_denovo_from_seqs(self):
        """ Test remove_chimeras_denovo_from_seqs() method functionality.
            Remove chimeric sequences from a FASTA file using the UCHIME
            algorithm, implemented in VSEARCH.
        """
        seqs = [("s1_104;size=2;", "GTGCCAGCCGCCGCGGTAATACCCGCAGCTCAAGTGGTG"
                                   "GTCGCTATTATTGAGCCTAAAACGTCCGTAGTCGGCTTT"
                                   "GTAAATCCCTGGGTAAATCGGGAAGCTTAACTTTCCGAC"
                                   "TTCCGAGGAGACTGTCAAACTTGGGACCGGGAG"),
                ("s1_106;size=2;", "GTGTCAGCCGCCGCGGTAATACCAGCTCTCCGAGTGGTG"
                                   "TGGATGTTTATTGGGCCTAAAGCGTCCGTAGCCGGCTGC"
                                   "GCAAGTCTGTCGGGAAATCCGCACGCCTAACGTGCGGGC"
                                   "GTCCGGCGGAAACTGCGTGGCTTGGGACCGGAA"),
                ("s1_1;size=9;", "TACCCGCAGCTCAAGTGGTGGTCGCTATTATTGAGCCTAAA"
                                 "ACGTCCGTAGTCGGCTTTGTAAATCCCTGGGTAAATCGGGT"
                                 "CGCTTAACGATCCGATTCTGGGGAGACTGCAAAGCTTGGGA"
                                 "CCGGGCGAGGTTAGAGGTACTCTCGGG"),
                ("s1_20;size=9;", "TACCTGCAGCCCAAGTGGTGGTCGATTTTATTGAGTCTAA"
                                  "AACGTTCGTAGCCGGTTTGATAAATCCTTGGGTAAATCGG"
                                  "GAAGCTTAACTTTCCGATTCCGAGGAGACTGTCAAACTTG"
                                  "GGACCGGGAGAGGCTAGAGGTACTTCTGGG"),
                ("s1_40;size=8;", "TACCAGCTCTCCGAGTGGTGTGGATGTTTATTGGGCCTAA"
                                  "AGCATCCGTAGCTGGCTAGGTTAGTCCCCTGTTAAATCCA"
                                  "CCGAATTAATCGTTGGATGCGGGGGATACTGCTTGGCTAG"
                                  "GGGACGAGAGAGGCAGACGGTATTTCCGGG"),
                ("s1_60;size=8;", "TACCGGCAGCTCAAGTGATGACCGCTATTATTGGGCCTAA"
                                  "AGCGTCCGTAGCCGGCTGCGCAAGTCTGTCGGGAAATCCG"
                                  "CACGCCTAACGTGCGGGTCCGGCGGAAACTGCGTGGCTTG"
                                  "GGACCGGAAGACTCGAGGGGTACGTCAGGG")]
        seqs_non_chimera = ["s1_1;size=9;", "s1_20;size=9;",
                            "s1_40;size=8;", "s1_60;size=8;"]
        seqs_fp = join(self.working_dir, "seqs.fasta")
        with open(seqs_fp, 'w') as seqs_f:
            for seq in seqs:
                seqs_f.write(">%s\n%s\n" % seq)
        output_fp = remove_chimeras_denovo_from_seqs(
            seqs_fp=seqs_fp,
            working_dir=self.working_dir)
        seqs_obs = []
        with open(output_fp, 'U') as output_f:
            for label, seq in parse_fasta(output_f):
                label = label.split()[0]
                seqs_obs.append(label)
        self.assertEqual(seqs_non_chimera, seqs_obs)

    def test_parse_deblur_output(self):
        """ Test parsing of deblur output into a dictionary
        """
        derep_clusters = {'s1_80': ['s1_80', 's1_81', 's1_82'],
                          's1_0': ['s1_0', 's1_1'],
                          's1_10': ['s1_10', 's1_12', 's1_13'],
                          's1_118': ['s1_118', 's1_119']}
        deblur_clusters_exp = {
            'AGTCGTACGTGCATGCA': ['s1_80', 's1_81', 's1_82'],
            'TGTGTAGCTGTGCTGAT': ['s1_0', 's1_1'],
            'CGGGTGCATGTCGTGAC': ['s1_10', 's1_12', 's1_13'],
            'TGGCTAGTGCTAGCTCC': ['s1_118', 's1_119']}
        seqs = [("s1_80;size=3;", "AGTCGTACGTGCATGCA"),
                ("s1_0;size=2;", "TGTGTAGCTGTGCTGAT"),
                ("s1_10;size=3;", "CGGGTGCATGTCGTGAC"),
                ("s1_118;size=2;", "TGGCTAGTGCTAGCTCC")]
        seqs_fp = join(self.working_dir, "seqs.fasta")
        with open(seqs_fp, 'w') as seqs_f:
            for seq in seqs:
                seqs_f.write(">%s\n%s\n" % seq)
        deblur_clusters = parse_deblur_output(seqs_fp, derep_clusters)
        self.assertDictEqual(deblur_clusters, deblur_clusters_exp)

    def test_generate_biom_data(self):
        """ Test generating BIOM table data for deblur output
        """
        data_exp = {(3, 0): 3, (2, 0): 2, (1, 0): 2, (0, 0): 3}
        deblur_clusters = {
            'AGTCGTACGTGCATGCA': ['s1_80', 's1_81', 's1_82'],
            'TGTGTAGCTGTGCTGAT': ['s1_0', 's1_1'],
            'CGGGTGCATGTCGTGAC': ['s1_10', 's1_12', 's1_13'],
            'TGGCTAGTGCTAGCTCC': ['s1_118', 's1_119']}
        otu_ids_exp = ['AGTCGTACGTGCATGCA', 'TGTGTAGCTGTGCTGAT',
                       'CGGGTGCATGTCGTGAC', 'TGGCTAGTGCTAGCTCC']
        sample_ids_exp = ['s1']
        data, otu_ids, sample_ids = generate_biom_data(deblur_clusters)
        self.assertDictEqual(data, data_exp)
        self.assertItemsEqual(otu_ids, otu_ids_exp)
        self.assertItemsEqual(sample_ids, sample_ids_exp)

    def test_generate_biom_table(self):
        """ Test generating BIOM table
        """
        seqs = [("s1_80;size=3;", "AGTCGTACGTGCATGCA"),
                ("s1_0;size=3;", "TGTGTAGCTGTGCTGAT"),
                ("s1_10;size=3;", "CGGGTGCATGTCGTGAC")]
        uc_output = """S\t0\t100\t*\t*\t*\t*\t*\ts1_80\t*
H\t0\t100\t100.0\t*\t0\t0\t*\ts1_81\ts1_80
H\t0\t100\t100.0\t*\t0\t0\t*\ts1_82\ts1_80
S\t1\t100\t*\t*\t*\t*\t*\ts1_0\t*
H\t1\t100\t100.0\t*\t0\t0\t*\ts1_1\ts1_0
H\t1\t100\t100.0\t*\t0\t0\t*\ts1_60\ts1_0
S\t2\t100\t*\t*\t*\t*\t*\ts1_10\t*
H\t2\t100\t100.0\t*\t0\t0\t*\ts1_12\ts1_10
H\t2\t100\t100.0\t*\t0\t0\t*\ts1_13\ts1_10
"""
        data = {(2, 0): 3, (1, 0): 3, (0, 0): 3}
        otu_ids = ['CGGGTGCATGTCGTGAC', 'TGTGTAGCTGTGCTGAT',
                   'AGTCGTACGTGCATGCA']
        sample_ids = ['s1']
        seqs_fp = join(self.working_dir, "seqs.fasta")
        with open(seqs_fp, 'w') as seqs_f:
            for seq in seqs:
                seqs_f.write(">%s\n%s\n" % seq)
        # temporary file for .uc output
        uc_output_fp = join(self.working_dir, "derep.uc")
        with open(uc_output_fp, 'w') as uc_output_f:
            uc_output_f.write(uc_output)
        table_exp = Table(data, otu_ids, sample_ids, sample_metadata=None)
        clusters, table = generate_biom_table(seqs_fp,
                                              uc_output_fp)
        self.assertEqual(table, table_exp)

    def test_multiple_sequence_alignment(self):
        """Test multiple sequence alignment.
        """
        seqs = [DNA('caccggcggcccggtggtggccattattattgggtctaaag', id='seq_1'),
                DNA('caccggcggcccgagtggtggccattattattgggtcaagg', id='seq_2'),
                DNA('caccggcggcccgagtgatggccattattattgggtctaaag', id='seq_3'),
                DNA('aaccggcggcccaagtggtggccattattattgggtctaaag', id='seq_4'),
                DNA('caccgggcccgagtggtggccattattattgggtctaaag', id='seq_5')]
        seqs_col = SequenceCollection(seqs)
        seqs_fp = join(self.working_dir, "seqs.fna")
        with open(seqs_fp, 'w') as o:
            o.write(seqs_col.to_fasta())
        alignment = multiple_sequence_alignment(seqs_fp)
        align_exp = [
            DNA(
                'caccggcggcccg-gtggtggccattattattgggtctaaag', id='seq_1'),
            DNA(
                'caccggcggcccgagtggtggccattattattgggtcaagg-', id='seq_2'),
            DNA(
                'caccggcggcccgagtgatggccattattattgggtctaaag', id='seq_3'),
            DNA(
                'aaccggcggcccaagtggtggccattattattgggtctaaag', id='seq_4'),
            DNA(
                'caccg--ggcccgagtggtggccattattattgggtctaaag', id='seq_5')]
        self.assertItemsEqual(alignment, align_exp)

<<<<<<< HEAD
=======
    def test_build_index_sortmerna(self):
        """Test functionality of build_index_sortmerna()
        """
        ref1 = [("ref1", "TACCCGCAGCTCAAGTGGTGGTCGCTATTATTGAGCCTAAAACGTCCGTA"
                 "GTCGGCTTTGTAAATCCCTGGGTAAATCGGGT"),
                ("ref2", "TACCCGCAGCTCAAGTGGTGGTCGCTATTATTGAGCCTAAAACGTCCGTAG"
                 "TCGGCTTTGTAAATCCCTGGGTAAATCGGGT"),
                ("ref3", "TACCCGCAGCTCAAGTGGTGGTCGCTATTATTGAGCCTAAAACGTCCGTAG"
                 "TCGGCTTTGTAAATCCCTGGGTAAATCGGGT"),
                ("ref4", "TACCCGCAGCTCAAGTGGTGGTCGCTATTATTGAGCCTAAAACGTCCGTAG"
                 "TCGGCTTTGTAAATCCCTGGGTAAATCGGGT"),
                ("ref5", "TACCCGCAGCTCAAGTGGTGGTCGCTATTATTGAGCCTAAAACGTCCGTAG"
                 "TCGGCTTTGTAAATCCCTGGGTAAATAGGGT"),
                ("ref6", "TACCCGCAGCTCAAGTGGTGGTCGCTATTATTGAGCCTAAAACGTCCGTAG"
                 "TCGGCTTTGTAAATCCCTGGGTAAATCGGGT")]
        ref2 = [("ref1", "GTCGTAGCTAGCTGCCCACGATCGTAGCTAGCTAGCTACGTAGCTCATCAC"
                 "TCGCCGACCCACGTCCCACTGATGCTGTGGG"),
                ("ref2", "GCGGCGCCCAAAAATGTCGTGTAAAATTTTCTCGTACCCACTTGCTACCCA"
                 "TGGCCGCCATGCTGCTAACGCAATATATATA"),
                ("ref3", "TGTGAAAGCGCGCGAGAGAGTCGTATATATGGGCGCGGCGCGATGCTGCCC"
                 "GTCGATGCTGATCCCCCACGTACGTAGCCCC"),
                ("ref4", "GTGTGCTCGCGTAGCTAGCTTATATATCGGCGCGTAGTGCTAGCCCCAAAA"
                 "GTGTCCCCCCCCTCCTTTTTTATATATGCAA"),
                ("ref5", "TACCCGCAGCTCAAGTGGTGGTCGCTATTATTGAGCCTAAAACGTCCGTAG"
                 "TCGGCTTTGTAAATCCCTGGGTAAATAGGGT"),
                ("ref6", "TACCCGCAGCTCAAGTGGTGGTCGCTATTATTGAGCCTAAAACGTCCGTAG"
                 "TCGGCTTTGTAAATCCCTGGGTAAATCGGGT")]
        ref1_fp = join(self.working_dir, "ref1.fasta")
        with open(ref1_fp, 'w') as ref_f:
            for seq in ref1:
                ref_f.write(">%s\n%s\n" % seq)
        ref2_fp = join(self.working_dir, "ref2.fasta")
        with open(ref2_fp, 'w') as ref_f:
            for seq in ref2:
                ref_f.write(">%s\n%s\n" % seq)
        ref_fps = tuple([ref1_fp, ref2_fp])
        ref_db_fp, files_to_remove = build_index_sortmerna(
            ref_fp=ref_fps,
            working_dir=self.working_dir)
        files_to_remove_exp = ['ref1.stats', 'ref1.pos_0.dat',
                               'ref1.kmer_0.dat', 'ref1.bursttrie_0.dat',
                               'ref2.stats', 'ref2.pos_0.dat',
                               'ref2.kmer_0.dat', 'ref2.bursttrie_0.dat']
        files_to_remove_act = [basename(f) for f in files_to_remove]
        self.assertListEqual(files_to_remove_exp, files_to_remove_act)
>>>>>>> baa70e4f

    def test_launch_workflow(self):
        """Test launching complete workflow using 2 simulated sequence files.
        seqs1 - 100 reads using art, original sequences are >0.5 identical.
        seqs2 - 200 reads using grinder, original sequences are >0.9 identical,
        0.1 chimeras, 35 phix reads
        """
<<<<<<< HEAD

        self.run_workflow_test(self.seqs_s1_fp,self.orig_s1_fp)
        self.run_workflow_test(self.seqs_s2_fp,self.orig_s2_fp)


    def run_workflow_test(self,simfilename,origfilename):
        """Test launching the complete workflow using simulated sequences
        and compare to original ground truth.

        input:
        simfilename : string
            name of the simulated reads fasta file
        origfilename : string
            name of the fasta file with the ground truth sequences
        """
        seqs_fp = simfilename
        output_fp = join(self.working_dir, "%s.biom" % basename(seqs_fp))
=======
        seqs_fp = self.seqs_s1_fp
        output_dir = self.working_dir
>>>>>>> baa70e4f
        read_error = 0.05
        mean_error = 0.005
        error_dist = None
        indel_prob = 0.01
        indel_max = 3
        trim_length = 100
        min_size = 2
<<<<<<< HEAD
        ref_fp = join(self.test_data_dir,'70_otus.fasta')
        ref_db_fp = None
        negate = False
        threads = 1
        delim = '_'
        launch_workflow(seqs_fp, output_fp, read_error, mean_error,
                        error_dist, indel_prob, indel_max, trim_length,
                        min_size, tuple([ref_fp]), ref_db_fp, negate,
                        threads, delim)

        # get the trimmed ground truth sequences
        with open(origfilename, 'U') as f:
            orig_seqs = [item[1] for item in parse_fasta(f)]
        orig_seqs=[item[:trim_length].upper() for item in orig_seqs]

        table_obs = load_table(output_fp)
=======
        ref_fp = join(self.working_dir, "db.fasta")
        with open(ref_fp, 'w') as ref_f:
            ref_f.write(database_16S)
        ref_db_fp, files_to_remove = build_index_sortmerna(
            ref_fp=tuple([ref_fp]),
            working_dir=output_dir)
        negate = False
        threads = 1
        delim = '_'
        output_fp = launch_workflow(seqs_fp, output_dir, read_error,
                                    mean_error, error_dist, indel_prob,
                                    indel_max, trim_length,
                                    min_size, tuple([ref_fp]), ref_db_fp,
                                    negate, threads, delim)
        data = {(0, 0): 9, (1, 0): 9, (2, 0): 10, (3, 0): 8, (4, 0): 2,
                (5, 0): 2, (6, 0): 8, (7, 0): 2, (8, 0): 8, (9, 0): 9,
                (10, 0): 7, (11, 0): 9}
        otu_ids = ["TACCTGCAGCCCAAGTGGTGGTCGATTTTATTGAGTCTAAAACGTTCGTAGCCGG"
                   "TTTGATAAATCCTTGGGTAAATCGGGAAGCTTAACTTTCCGATTC",
                   "CACCGGCGGCCCGAGTGGTGGCCATTATTATTGGGTCTAAAGGGTCCGTAGCCGG"
                   "TTTGATCAGTCTTCCGGGAAATCTGACAGCTCAACTGTTAGGTCT",
                   "CACCAGCAGCCCAAGTGGTGGCCGGGTTTATTGGGCCTAAAGCGCTCGTAGCCGG"
                   "ACTGGTAAGTCCCTTGTGAAATCGGTCGGCTCAACCGTTCGGTGC",
                   "TACCAGCCCCGCGAGTGGTCAGGACGATTATTAAGCCTAAGGCGTCCGTAGCCGG"
                   "CCTTGTAAGTTCTCCCTTAAATGGTATGGCTCAACCATACCGTGG",
                   "TTCCGGTCCCAAGCCGAACAGTTTCCGCCGGACGCCCATCCGTTGAGCGGATGGA"
                   "TTTCCCGACAGACTTGTTCGGCCAGCTACGGACGCTTTAGGCCCA",
                   "GTGCCAGCCGCCGCGGTAATACCCGCAGCTCAAGTGGTGGTCGCTATTATTGAGC"
                   "CTAAAACGTCCGTAGTCGGCTTTGTAAATCCCTGGGTAAATCGGG",
                   "TACCAGCCCCTTAAGTGGTAGGGACGATTATTTGGCCTAAAGCGTCCGTAGCCGG"
                   "CTTAGTGAGTCTTTCGTTAAATCCGGCGACTTAATCGTCGTTTGC",
                   "CGCCCGGTCCCAAGCTTTGCAGTCTCCCCAGAAATCGGATCGTTAAGCGACCCGA"
                   "TTTACCCAGGGATTTACAAAGCCGACTACGGACGTTTTAGGCTCA",
                   "TACCGGCAGCTCGAGTGATGACCGCTATTATTGGGCCTAAAGCGTCCGTAGCTGG"
                   "CCGAACAAGTCTGTCGGGAAATCCATCCGCTCAACGGATGGGTCC",
                   "TACCAGCTCTCCGAGTGGTGGGGACGATTATTGGGCTTAAAGCGTTCGTAGCCGG"
                   "CTCAACAAGTCTCCCGTTAAATCCAGCGATCTAATCGTTGGATGC",
                   "TACCAGCTCTCCGAGTGGTGTGGATGTTTATTGGGCCTAAAGCATCCGTAGCTGG"
                   "CTAGGTTAGTCCCCTGTTAAATCCACCGAATTAATCGTTGGATGC",
                   "TACCCGCAGCTCAAGTGGTGGTCGCTATTATTGAGCCTAAAACGTCCGTAGTCGG"
                   "CTTTGTAAATCCCTGGGTAAATCGGGTCGCTTAACGATCCGATTC"]
        sample_ids = ["s1"]
        table_exp = Table(data, otu_ids, sample_ids, sample_metadata=None)
        table_obs = load_table(output_fp)
        self.assertEqual(table_obs, table_exp)

    def get_seqs_act_split_sequence_on_sample_ids(self, output_dir):
        """Parse output of split_sequence_file_on_sample_ids_to_files()

        Parameters
        ----------
        output_dir: string
            output directory path storing FASTA files

        Returns
        -------
        seqs_act: dict
            dictionary with keys being sample IDs and values list of
            sequences belonging to sample ID
        """
        seqs_act = {}
        for fn in listdir(output_dir):
            input_fp = join(output_dir, fn)
            sample_file = splitext(fn)[0]
            with open(input_fp, 'U') as input_f:
                for label, seq in parse_fasta(input_f):
                    sample = label.split('_')[0]
                    self.assertEqual(sample_file, sample)
                    if sample not in seqs_act:
                        seqs_act[sample] = [(label, seq)]
                    else:
                        seqs_act[sample].append((label, seq))
        return seqs_act

    def test_split_sequence_file_on_sample_ids_to_files(self):
        """Test functionality of split_sequence_file_on_sample_ids_to_files()
        """
        seqs_fasta = {"s1": [
                      ("s1_seq1",
                       "TACCGGCAGCTCAAGTGATGACCGCTATTATTGGGCCTAAAGCGTCCG"),
                      ("s1_seq2",
                       "TACCGGCAGCTCAAGTGATGACCGCTATTATTGGGCCTAAAGCGTCCG")],
                      "s2": [
                      ("s2_seq3",
                       "TACCGGCAGCTCAAGTGATGACCGCTATTATTGGGCCTAAAGCGTCCG"),
                      ("s2_seq4",
                       "TACCGGCAGCTCAAGTGATGACCGCTATTATTGGGCCTAAAGCGTCCT")],
                      "s3": [
                      ("s3_seq5",
                       "TACCAGCCCCTTAAGTGGTAGGGACGATTATTTGGCCTAAAGCGTCCG"),
                      ("s3_seq6",
                       "CTGCAAGGCTAGGGGGCGGGAGAGGCGGGTGGTACTTGAGGGGAGAAT")],
                      "s4": [
                      ("s4_seq7",
                       "CTGCAAGGCTAGGGGGCGGGAGAGGCGGGTGGTACTTGAGGGGAGAAT")]}
        # Test FASTA file split on sample IDs to multiple FASTA files
        seqs_fp = join(self.working_dir, "seqs.fasta")
        with open(seqs_fp, 'w') as seqs_f:
            for sample in seqs_fasta:
                for seq in seqs_fasta[sample]:
                    seqs_f.write(">%s\n%s\n" % seq)
        output_dir = mkdtemp()
        with open(seqs_fp, 'U') as seqs_f:
            split_sequence_file_on_sample_ids_to_files(seqs=seqs_f,
                                                       outdir=output_dir)
        seqs_act = self.get_seqs_act_split_sequence_on_sample_ids(
            output_dir=output_dir)
        self.assertDictEqual(seqs_fasta, seqs_act)


# 2 samples, each representing 10 species, 8/10 species
#   common between both samples
# Greengenes IDs species s1 = [813079, 630311, 565570, 565152,
#                              518927, 330533, 241952, 198216,
#                              191626, 187525]
# Greengenes IDs species s2 = [4483264, 4483458, 565570, 565152,
#                              518927, 330533, 241952, 198216,
#                              191626, 187525]
# 200 simulated reads capturing 12 species
# ((8 common species * 20 reads/species) + \
#  (4 unique species * 10 reads/species))
# art_illumina -amp -sam -i s1_10_species_V4.fna -l 150 \
#   -f 10 -o s1_art_even
# art_illumina -amp -sam -i s2_10_species_V4.fna -l 150 \
#   -f 10 -o s2_art_even
# 20 (10/sample) chimeric sequences belonging to any of the
#   12 species: using Grinder
# 20 (10/sample) phiX/mRNA reads as artifacts
# art_illumina -sam -i PhiX.fasta -l 150 -o phix_sim -f 20
# split_libraries_fastq.py -i s1_art_even.fq,s2_art_even.fq \
#   -o split_libraries_fastq --sample_ids s1,s2 --barcode_type='not-barcoded' \
#   --phred_offset 33
# split_sequence_file_on_sample_ids.py -i split_libraries_fastq/seqs.fna \
#  -o split_sequence_file_on_sample_ids

seqs_s1 = """>s1_0 813079-10
TACCCGCAGCTCAAGTGGTGGTCGCTATTATTGAGCCTAAAACGTCCGTAGTCGGCTTTGTAAATCCCTGGGTAAATCGGGT
CGCTTAACGATCCGATTCTGGGGAGACTGCAGAGCTTGGGACCGGGCGAGGTTAGAGGTACTCTCGGG
>s1_1 813079-9
TACCCGCAGCTCAAGTGGTGGTCGCTATTATTGAGCCTAAAACGTCCGTAGTCGGCTTTGTAAATCCCTGGGTAAATCGGGT
CGCTTAACGATCCGATTCTGGGGAGACTGCAAAGCTTGGGACCGGGCGAGGTTAGAGGTACTCTCGGG
>s1_2 813079-8
TACCCGCAGCTCAAGTGGTGGTCGCTATTATTGAGCCTAAAACGTCCGTAGTCGGCTTTGTAAATCCCTGGGTAAATCGGGT
CGCTTAACGATCCGATTCTGGGGAGACTGCAAAGCTTGGGACCGGGCGAGGTTAGAGGTACTCTCGGG
>s1_3 813079-7
TACCCGCAGCTCAAGTGGTGGTCGCTATTATTGAGCCTAAAACGTCCGTAGTCGGCTTTGTAAATCCCTGGGTAAATCGGGT
CGCTTAACGATCCGATTCTGGGGAGACTGCAAAGCTTGGGACCGGGCGAGGTTAGAGGTACTCTCGGG
>s1_4 813079-6
TACCCGCAGCTCAAGTGGTGGTCGCTATTATTGAGCCTAAAACGTCCGTAGTCGGCTTTGTAAATCCCTGGGTAAATAGGGT
CGCTTAACGATCCGATTCTGGGGAGACTGCAAAGCTTGGGACCGGGCGAGGTTAGAGGTACTCTCGGG
>s1_5 813079-5
TACCCGCAGCTCAAGTGGTGGTCGCTATTATTGAGCCTAAAACGTCCGTAGTCGGCTTTGTAAATCCCTGGGTAAATCGGGT
CGCTTAACGATCCGATTCTGGGGAGACTGCAAAGCTTGGGACCGGGCGAGGTTAGAGGTACTCTCGGG
>s1_6 813079-4
TACCCGCAGCTCAAGTGGTGGTCGCTATTATTGAGCCTAAAACGTCCGTAGTCGGCTTTGTAAATCCCTGGGTAAATCGGGT
CGCTTAACGATCCGATTCTGGGGAGACTGCGAAGCTTGGGACCGGGCGAGGTTAGAGGTACTCTCGGG
>s1_7 813079-3
TACCCGCAGCTCAAGTGGTGGTCGCTATTATTGAGCCTAAAACGTCCGTAGTCGGCTTTGTAAATCCCTGGGTAAATCGGGT
CGCTTAACGATCCGATTCTGGGGAGACTGCAAAGCTTGGGACCGGGCGAGGTTAGAGGTACTCTCGGG
>s1_8 813079-2
TACCCGCAGCTCAAGTGGTGGTCGCTATTATTGAGCCTAAAACGTCCGTAGTCGGCTTTGTAAATCCCTGGGTAAATCGGGT
CGCTTAACGATCCGATTCTGGGGAGACTGCAAAGCTTGGGACCGGGCGAGGTTAGAGGTACTCTCGGG
>s1_9 813079-1
TACCCGCAGCTCAAGTGGTGGTCGCTATTATTGAGCCTAAAACGTCCGTAGTCGGCTTTGTAAATCCCTGGGTAAATCGGGT
CGCTTAACGATCCGATTCTGGGGAGACTGCAAAGCTTGGGACCGGGCGAGGTTAGAGGTACTCTCGGG
>s1_10 630311-10
CACCGGCGGCCCGAGTGGTGGCCATTATTATTGGGTCTAAAGGGTCCGTAGCCGGTTTGATCAGTCTTCCGGGAAATCTGAC
AGCTCAACTGTTAGGTCTGGGGGATACTGTCAGACTTGGAACCGGGAGAGGTAAGAGGTACTACAGGG
>s1_11 630311-9
CACCGGCGGCCCGAGTGGTGGCCATTATTATTGGGTCTAAAGGGTCCGTAGCCGGTTTGATCAGTCTTCCGGGAAATCTGAC
AGCTCAACTCTTAGGTCTGGGGGATACTGTCAGACTTGGAACCGGGAGAGGTAAGAGGTACTACAGGG
>s1_12 630311-8
CACCGGCGGCCCGAGTGGTGGCCATTATTATTGGGTCTAAAGGGTCCGTAGCCGGTTTGATCAGTCTTCCGGGAAATCTGAC
AGCTCAACTGTTAGGTCTGGGGGATACTGTCAGACTTGGAACCGGGAGAGGTAAGAGGTACTACAGGG
>s1_13 630311-7
CACCGGCGGCCCGAGTGGTGGCCATTATTATTGGGTCTAAAGGGTCCGTAGCCGGTTTGATCAGTCTTCCGGGAAATCTGAC
AGCTCAACTGTTAGGTCTGGGGGATACTGTCAGACTTGGAACCGGGAGAGGTAAGAGGTACTACAGGG
>s1_14 630311-6
CACCGGCGGCCCGAGTGGTGGCCATTATTATTGGGTCTAAAGGGTCCGTAGCCGGTTTGATCAGTCTTCCGGGAAATCTGAC
AGCTCAACTGTTAGGTCTGGGGGATACTGTCAGACTTGGAACCGGGAGAGGTAAGAGGTACTACAGGG
>s1_15 630311-5
CACCGGCGGCCCGAGTGGTGGCCATTATTATTGGGTCTAAAGGGTCCGTAGCCGGTTTGATCAGTCTTCCGGGAAATCTGAC
AGCTCAACTGTTAGGTCTGGGGGATACTGTCAGACTTGGAACCGGGAGAGGTAAGAGGTACTACAGGG
>s1_16 630311-4
CACCGGCGGCCCGAGTGGTGGCCATTATTATTGGGTCTAAAGGGTCCGTAGCCGGTTTGATCAGTCTTCCGGGAAATCTGAC
AGCTCAACTGTTAGGTCTGGGGGATACTGTCAGACTTGGAACCGGGAGAGGTAAGAGGTACTACAGGG
>s1_17 630311-3
CACCGGCGGCCCGAGTGGTGGCCATTATTATTGGGTCTAAAGGGTCCGTAGCCGGTTTGATCAGTCTTCCGGGAAATCTGAC
AGCTCAACTGTTAGGTCTGGGGGATACTGTCAGACTTGGAACCGGGAGAGGTAAGAGGTACTACAGGG
>s1_18 630311-2
CACCGGCGGCCCGAGTGGTGGCCATTATTATTGGGTCTAAAGGGTCCGTAGCCGGTTTGATCAGTCTTCCGGGAAATCTGAC
AGCTCAACTGTTAGGTCTGGGGGATACTGTCAGACTTGGAACCGGGAGAGGTAAGAGGTACTACAGGG
>s1_19 630311-1
CACCGGCGGCCCGAGTGGTGGCCATTATTATTGGGTCTAAAGGGTCCGTAGCCGGTTTGATCAGTCTTCCGGGAAATCTGAC
AGCTCAACTGTTAGGTCTGGGGGATACTGTCAGACTTGGAACCGGGAGAGGTAAGAGGTACTACAGGG
>s1_20 565570-10
TACCTGCAGCCCAAGTGGTGGTCGATTTTATTGAGTCTAAAACGTTCGTAGCCGGTTTGATAAATCCTTGGGTAAATCGGGA
AGCTTAACTTTCCGATTCCGAGGAGACTGTCAAACTTGGGACCGGGAGAGGCTAGAGGTACTTCTGGG
>s1_21 565570-9
TACCTGCAGCCCAAGTGGTGGTCGATTTTATTGAGTCTAAAACGTTCGTAGCCGGTTTGATAAATCCTTGGGTAAATCGGGA
AGCTTAACTTTCCGATTCCGAGGAGACTGTCAAACTTGGGACCGGGAGAGGCTAGAGGTACTTCTGGG
>s1_22 565570-8
TACCTGCAGCCCAAGTGGTGGTCGATTTTATTGAGTCTAAAACGTTCGTAGCCGGTTTGATAAATCCTTGGGTAAATCGGGA
AGCTTAACTTTCCGATTCCGAGGAGACTGTCAAACTTGGGACCGGGAGAGGCTAGAGGTACTTCTGGG
>s1_23 565570-7
TACCTGCAGCCCAAGTGGTGGTCGATTTTATTGAGTCTAAAACGTTCGTAGCCGGTTTGATAAATCCTTGGGTAAATCGGGA
AGCTTAACTTTCCGATTCCGAGGAGACTGTCAAACTTGGGACCGGGAGAGGCTAGAGGTACTTCTGGG
>s1_24 565570-6
TACCTGCAGCCCAAGTGGTGGTCGATTTTATTGAGTCTAAAACGTTCGTAGCCGGTTTGATAAATCCTTGGGTAAATCGGGA
AGCTTAACTTTCCGATTCCGAGGAGACTGTCAAACTTGGGACCGGGAGAGGCTAGAGGTACTTCTGGG
>s1_25 565570-5
TACCTGCAGCCCAAGTGGTGGTCGATTTTATTGAGTCTAAAACGTTCGTAGCCGGTTTGATAAATCCTTGGGAAAATCGGGA
AGCTTAACTTTCCGATTCCGAGGAGACTGTCAAACTTGGGACCGGGAGAGGCTAGAGGTACTTCTGGG
>s1_26 565570-4
TACCTGCAGCCCAAGTGGTGGTCGATTTTATTGAGTCTAAAACGTTCGTAGCCGGTTTGATAAATCCTTGGGTAAATCGGGA
AGCTTAACTTTCCGATTCCGAGGAGACTGTCAAACTTGGGACCGGGAGAGGCTAGAGGTACTTCTGGG
>s1_27 565570-3
TACCTGCAGCCCAAGTGGTGGTCGATTTTATTGAGTCTAAAACGTTCGTAGCCGGTTTGATAAATCCTTGGGTAAATCGGGA
AGCTTAACTTTCCGATTCCGAGGAGACTGTCAAACTTGGGACCGGGAGAGGCTAGAGGTACTTCTGGG
>s1_28 565570-2
TACCTGCAGCCCAAGTGGTGGTCGATTTTATTGAGTCTAAAACGTTCGTAGCCGGTTTGATAAATCCTTGGGTAAATCGGGA
AGCTTAACTTTCCGATTCCGAGGAGATTGTCAAACTTGGGACCGGGAGAGGCTAGAGGTACTTCTGGG
>s1_29 565570-1
TACCTGCAGCCCAAGTGGTGGTCGATTTTATTGAGTCTAAAACGTTCGTAGCCGGTTTGATAAATCCTTGGGTAAATCGGGA
AGCTTAACTTTCCGATTCCGAGGAGACTGTCAAACTTGGGACCGGGAGAGGCTAGAGGTACTTCTGGG
>s1_30 565152-10
TACCAGCCCCTTAAGTGGTAGGGACGATTATTTGGCCTAAAGCGTCCGTAGCCGGCTTAGTGAGTCTTTCGTTAAATCCGGC
GACTTAATCGTCGTTTGCGAGAGATACTGCTAGGCTTGAGGACGGGAGAGGTCGACGGTATTCCGGGG
>s1_31 565152-9
TACCAGCCCCTTAAGTGGTAGGGACGATTATTTGGCCTAAAGCGTCCGTAGCCGGCTTAGTGAGTCTTTCGTTAAATCCGGC
GACTTAATCGTCGTTTGCGAGAGATACTGCTAGGCTTGAAGACGGGAGAGGTCGACGGTATTCCGGGG
>s1_32 565152-8
TACCAGCCCCTTAAGTGGTAGGGACGATTATTTGGCCTAAAGCGTCCGTAGCCGGCTTAGTGAGTCTTTCGTTAAATCCGGC
GACTTAATCGTCGTTTGCGAGAGATACTGCTAGGCTTGAGGACGGGAGAGGTCGACGGTATTCCGGGG
>s1_33 565152-7
TACCAGCCCCTTAAGTGGTAGGGACGATTATTTGGCCTAAAGCGTCCGTAGCCGGCTTAGTGAGTCTTTCGTTAAATCCGGC
GACTTAATCGTCGTTTGCGAGAGATACTGCTAGGCTTGAGGACGGGAGAGGTCGACGGTAGTCCGGGG
>s1_34 565152-6
TACCAGCCCCTTAAGTGGTAGGGACGATTATTTGGCCTAGAGCGTCCGTAGCCGGCTTAGTGAGTCTTTCGTTAAATCCGGC
GACTTAATCGTCGTTTGCGAGAGATACTGCTAGGCTTGAGGACGGGAGAGGTCGACGGTATTCCGGGG
>s1_35 565152-5
TACCAGCCCCTTAAGTGGTAGGGACGATTATTTGGCCTAAAGCGTCCGTAGCCGGCTTAGTGAGTCTTTCGTTAAATCCGGC
GACTTAATCGTCGTTTGTGAGAGATACTGCTAGGCTTGAGGACGGGAGAGGTCGACGGTATTCCGGGG
>s1_36 565152-4
TACCAGCCCCTTAAGTGGTAGGGACGATTATTTGGCCTAAAGCGTCCGTAGCCGGCTTAGTGAGTCTTTCGTTAAATCCGGC
GACTTAATCGTCGTTTGCGAGAGATACTGCTAGGCTTGAGGACGGGAGAGGTCGACGGTATTCCGGGG
>s1_37 565152-3
TACCAGCCCCTTAAGTGGTAGGGACGATTATTTGGCCTAAAGCGTCCGTAGCCGGCTTAGTGAGTCTTTCGTTAAATCCGGC
GACTTAATCGTCGTTTGCGAGAGATACTGCTAGGCTTGAGGACGGGAGAGGTCGACGGTATTCCGGGG
>s1_38 565152-2
TACCAGCCCCTTAAGTGGTAGGGACGATTATTTGGCCTAAAGCGTCCGTAGCCGGCTTAGTGAGTCTTTCGTTAAATCCGGC
GACTTAATCGTCGTTTGCGAGAGATACTGCTAGGCTTGAGGACGGGAGAGGTCGACGGTATTCCGGGG
>s1_39 565152-1
TACCAGCCCCTTAAGTGGTAGGGACGATTATTTGGCCTAAAGCGTCCGTAGCCGGCTTAGTGAGTCTTTCGTTAAATCCGGC
GACTTAATCGTCGTTTGCGAGAGATACTGCTAGGCTTGAGGACGGGAGAGGTCGACGGTATTCCGGGG
>s1_40 518927-10
TACCAGCTCTCCGAGTGGTGTGGATGTTTATTGGGCCTAAAGCATCCGTAGCTGGCTAGGTTAGTCCCCTGTTAAATCCACC
GAATTAATCGTTGGATGCGGGGGATACTGCTTGGCTAGGGGACGAGAGAGGCAGACGGTATTTCCGGG
>s1_41 518927-9
TACCAGCTCTCCGAGTGGTGTGGATGTTTATTGGGCCTAAAGCATCCGTAGCTGGCTAGGTTAGTCCCCTGTTACATCCACC
GAATTAATCGTTGGATGCGGGGGATACTGCTTGGCTAGGGGACGAGAGAGGCAGACGGTATTTCCGGG
>s1_42 518927-8
TACCAGCTCTCCGAGTGGTGTGGATGTTTATTGGGCCTAAAGCATCCGTAGCTGGCTAGGTTAGTCCCCTGTTAAATCCACC
GAATTAATCGTTGGATGCGGGGGATACTGCTTGGCTAGGGGACGAGAGAGGCAGACGGTATTTCCGGG
>s1_43 518927-7
TACCAGCTCTCCGAGTGGTGTGGATGTTTATTGGGCCTAAAGCATCCGTAGCTGGCTAGGTTAGTCCCCTGTTAAATCCACC
GAATTAATCGTTGGATGCGGGGGATACTGCTTGGCTAGGGGACGAGAGAGGCAGACGGTATTTCCGGG
>s1_44 518927-6
TACCAGCTCTCCGAGTGGTGTGGATGTTTATTGGGCCTAAAGCATCAGTAGCTGGCTAGGTTAGTCCCCTGTTAAATCCACC
GAATTAATCGTTGGATGCGGGGGATACTGCTTGGCTAGGGGACGAGAGAGGCAGACGGTATTTCCGGG
>s1_45 518927-5
TACCAGCTCTCCGAGTGGTGTGGATGTTTATTGGGCCTAAAGCATCCGTAGCTGGCTAGGTTAGTCCCCTGTTAAATCCACC
GAATTAATCGTTGGATGCGGGGGATACTGCTTGGCTAGGGGACGAGAGAGGCAGACGGTATTTCCGGG
>s1_46 518927-4
TACCAGCTCTCCGAGTGGTGTGGATGTTTATTGGGCCTAAAGCATCCGTAGCTGGCTAGGTTAGTCCCCTGTTAAATCCACC
GAATTAATCGTTGGATGCGGGGGATACTGCTTGGCTAGGGGACGAGAGAGGCAGACGGTATTTCCGGG
>s1_47 518927-3
TACCAGCTCTCCGAGTGGTGTGGATGTTTATTGGGCCTAAAGCATCCGTAGCTGGCTAGGTTAGTCCCCTGTTAAATCCACC
GAATTAATCGTTGGATGCGGGGGATACTGCTTGGCTAGGGGACGAGAGAGGCAGACGGTATTTCCGGG
>s1_48 518927-2
TACCAGCTCTCCGAGTGGTGTGGATGTTTATTGGGCCTAAAGCATCCGTAGCTGGCTGGGTTAGTCCCCTGTTAAATCCAAC
GAATTAATCGTTGGATGCGGGGGATACTGCTTGGCTAGGGGACGAGAGAGGCAGACGGTATTTCCGGG
>s1_49 518927-1
TACCAGCTCTCCGAGTGGTGTGGATGTTTATTGGGCCTAAAGCATCCGTAGCTGGCTAGGTTAGTCCCCTGTTAAATCCACC
GAATTAATCGTTGGATGCGGGGGATACTGCTTGGCTAGGGGACGAGAGAGGCAGACGGTATTTCCGGG
>s1_50 330533-10
TACCGGCAGCTCGAGTGATGACCGCTATTATTGGGCCTAAAGCGTCCGTAGCTGGCCGAACAAGTCTGTCGGGAAATCCATC
CGCTCAACGGATGGGTCCGGCGGAAACTGTTCGGCTTGGGACCGGAAGACCTGAGGGGTACGTCTGGG
>s1_51 330533-9
TACCGGCAGCTCGAGTGATGACCGCTATTATTGGGCCTAAAGCGTCCGTAGCTGGCCGAACAAGTCTGTCGGGAAATCCATC
CGCTCAACGGATGGGTCCGGCGGAAACTGTTCGGCTTGGGACCGGAAGACCTGAGGGGTACGTCTGGG
>s1_52 330533-8
TACCGGCAGCTCGAGTGATGACCGCTATTATTGGGCCTAAAGCGTCCGTAGCTGGCCGAACAAGTCTGTCGGGAAATCCATC
CGCTCAACGGATGGGTCCGGCGGAAACTGTTCGGCTTGGGACCGGAAGACCTGAGGGGTACGTCTGGG
>s1_53 330533-7
TACCGGCAGCTCGAGTGATGACCGCTATTATTGGGCCTAAAGCGTCCGTAGCTGGCCGAACAAGTCTGTCGGGAAATCCATC
CGCTCAACGGATGGGTCCGGCGGAAACTGTTCGGCTTGGGACCGGAAGACCTGAGGGGTACGTCTGGG
>s1_54 330533-6
TACCGGCAGCTCGAGTGATGACCGCTATTATTGGGCCTAAAGCGTCCGTAGCTGGCCGAACAAGTCTGTCGGGAAATCCATC
CGCTCAACGGATGGGTCCGGCGGAAACTGTTCGGCTTGGGACCGGAAGACCTGAGGGGTAGGTCTGGG
>s1_55 330533-5
TACCGGCAGCTCGAGTGATGACCGCTATTATTGGGCCTAAAGCGTCCGTAGCTGGCCGAACAAGTCTGTCGGGAAATCCATC
CGCTCAACGGATGGGTCCGGCGGAAACTGTTCGGCTTGGGACCGGAAGACCTGAGGGGTACGTCTGTG
>s1_56 330533-4
TACCGGCAGCTCGAGTGATGACCGCTATTATTGGGCCTAAAGCGTCCATAGCTGGCCGAACAAGTCTGTCGGGAAATCCATC
CGCTCAACGGATGGGTCCGGCGGAAACTGTTCGGCTTGGGACCGGAAGACCTGAGGGGTACGTCTGGG
>s1_57 330533-3
TACCGGCAGCTCGAGTGATGACCGCTATTATTGGGCCTAAAGCGTCCGTAGCTGGCCGAACAAGTCTGTCGGGCAATCCATC
CGCTCAACGGATGGGTCCGGCGGAAACTGTTCGGCTTGGGACCGGAAGACCTGAGGGGTACGTCTGGG
>s1_58 330533-2
TACCGGCAGCTCGAGTGATGACCGCTATTATTGGGCCTAAAGCGTCCGTAGCTGGCCGAACAAGTCTGTCGGGAAATCCATC
CGCTCAACGGATGGGTCCGGCGGAAACTGTTCGGCTTGGGACCGGAAGACCTGAGGGGTACGTCTGGG
>s1_59 330533-1
TACCGGCAGCTCGAGTGATGACCGCTATTATTGGGCCTAAAGCGTCCGTAGCTGGCCGAACAAGTCTGTCGGGAAATCCATC
CGCTCAACGGATGGGTCCGGCGGAAACTGTTCGGCTTGGGACCGGAAGACCTGAGGGGTACGTCTGGG
>s1_60 241952-10
TACCGGCAGCTCAAGTGATGACCGCTATTATTGGGCCTAAAGCGTCCGTAGCCGGCTGCGCAAGTCTGTCGGGAAATCCGCA
CGCCTAACGTGCGGGTCCGGCGGAAACTGCGTGGCTTGGGACCGGAAGACTCGAGGGGTACGTCAGGG
>s1_61 241952-9
TACCGGCAGCTCAAGTGATGACCGCTATTATTGGGCCTAAAGCGTCCGTAGCCGGCTGCGCAAGTCTGTCGGGAAATCCGCA
CGCCTAACGTGCGGGTCCGGCGGAAACTGCGTGGCTTGGGACCGGAAGACTCGAGGGGTACGTCTGGG
>s1_62 241952-8
TACCGGCAGCTCAAGTGATGACCGCTATTATTGGGCCTAAAGCGTCCGTAGCCGGCTGCGCAAGTCTGTCGGGAAATCCGCA
CGCCTAACGTGCGGGTCCGGCGGAAACTGCGTGGCTTGGGACCGGAAGACTCGAGGGGTACGTCTGGG
>s1_63 241952-7
TACCGGCAGCTCAAGTGATGACCGCTATTATTGGGCCTAAAGCGTCCGTAGCCGGCTGCGCAAGTCTATCGGGAAATCCGCA
CGCCTAACGTGCGGGTCCGGCGGAAACTGCGTGGATTGGGACCAGAAGACTCGAGGGGTACGTCTGGG
>s1_64 241952-6
TACCGGCAGCTCAAGTGATGACCGCTATTATTGGGCCTAAAGCGTCCGTAGCCGGCTGCGCAAGTCTGTCGGGAAATCCGCA
CGCCTAACGTGCGGGTCCGGCGGAAACTGCGTGGCTTGGGACCGGAAGACTCGAGGGGTACGTCTGGG
>s1_65 241952-5
TACCGGCAGCTCAAGTGATGACCGCTATTATTGGGCCTAAAGCGTCCGTAGCCGGCTGCGCAAGTCTGTCGGGAAATCCGCA
CGCCTAACGTGCGGGTCCGGCGGAAACTGCGTGGCTTGGGACCGGAAGACTCGAGGGGTACGTCTGGG
>s1_66 241952-4
TACCGGCAGCTCAAGTGATGACCGCTATTATTGGGCCTAAAGCGTCCGTAGCCGGCTGCGCAAGTCTGTCGGGAAATCCGCA
CGCCTAACGTGCGGGTCCGGCGGAAACTGCGTGCCTTGGGACCGGAAGACTCGAGGGGTACGTCTGGG
>s1_67 241952-3
TACCGGCAGCTCAAGTGATGACCGCTATTATTCGGCCTAAAGCGTCCGTAGCCGGCTGCGCAAGTCTGTCGGGAAATCCGCA
CGCCTAACGTGCGGGTCCGGCGGAAACTGCGTGGCTTGGGACCGGAAGACTCGAGGGGTACGTCTGGG
>s1_68 241952-2
TACCGGCAGCTCAAGTGATGACCGCTATTATTGGGCCTAAAGCGTCCGTAGCCGGCTGCGCAAGTCTGTCGGGAAATCCGCA
CGCCTAACGTGCGGGTCCGGCGGAAACTGCGTGGCTTGGGACCGGAAGACTCGAGGGGTACGTCTGGG
>s1_69 241952-1
TACCGGCAGCTCAAGTGATGACCGCTATTATTGGGCCTAAAGCGTCCGTAGCCGGCTGCGCAAGTCTGTCGGGAAATCCGCA
CGCCTAACGTGCGGGTCCGGCGGAAACTGCGTGGCTTGGGACCGGAAGACTCGAGGGGTACGTCTGGG
>s1_70 198216-10
TACCAGCTCTCCGAGTGGTGGGGACGATTATTGGGCTTAAAGCGTTCGTAGCCGGCTCAACAAGTCTCCCGTTAAATCCAGC
GATCTAATCGTTGGATGCGGAAGATACTGTTGGGCTAGTAGGCGGGAGAAGCCGACGGTATTCTCGGG
>s1_71 198216-9
TACCAGCTCTCCGAGTGGTGGGGACGATTATTGGGCTTAAAGCGTTCGTAGCCGGCTCAACAAGTCTCCCGTTAAATCCAGC
GATCTAATCGTTGGATGCGGAAGATACTGTTGGGCTAGGAGGCGGGAGAAGCCGACGGTATTCTCGGG
>s1_72 198216-8
TACCAGCTCTCCGAGTGGTGGGGACGATTATTGGGCTTAAAGCGTTCGTAGCCGGCTCAACAAGTCTCCCGTTAAATCCAGC
GATCTAATCGTTGGATGCGGAAGATACTGTTGGGCTAGGAGGCGGGAGAAGCCGACGGTATTCTCGGG
>s1_73 198216-7
TACCAGCTCTCCGAGTGGTGGGGACGATTATTGGGCTTAAAGCGTTCGTAGCCGGCTCAACAAGTCTCCCGTTAAATCCAGC
GATCTAATCGTTGGATGCGGAAGATACTGTTGGGCTAGGAGGCGGGAGAAGCCGACGGTATTCTCGGG
>s1_74 198216-6
TACCAGCTCTCCGAGTGGTGGGGACGATTATTGGGCTTAAAGCGTTCGTAGCCGGCTCAACGAGTCTCCCGTTAAATCCAGC
GATCTAATCGTTGGATGCGGAAGATACTGTTGGGCTAGGAGGCGGGAGAAGCCGACGGTATTCTCGGG
>s1_75 198216-5
TACCAGCTCTCCGAGTGGTGGGGACGATTATTGGGCTTAAAGCGTTCGTAGCCGGCTCAACAAGTCTCCCGTTAAATCCAGC
GATCTAATCGTTGGATGCGGAAGATACTGTTGGGCTAGGAGGCGGGAGAAGCCGACGGTATTCTCGGG
>s1_76 198216-4
TACCAGCTCTCCGAGTGGTGGGGACGATTATTGGGCTTAAAGCGTTCGTAGCCGGCTCAACAAGTCTCCCGTTAAATCCAGC
GATCTAATCGTTGGATGCGGAAGATACTGTTGGGCTAGGAGGCGGGAGAAGCCGACGGTATTCTCGGG
>s1_77 198216-3
TACCAGCTCTCCGAGTGGTGGGGACGATTATTGGGCTTAAAGCGTTCGTAGCCGGCTCAACAAGTCTCCCGTTAAATCCAGC
GATCTAATCGTTGGATGCGGAAGATAATGTTGGGCTAGGAGGCGGGAGAAGCCGACGGTATTCTCGGG
>s1_78 198216-2
TACCAGCTCTCCGAGTGGTGGGGACGATTATTGGGCTTAAAGCGTTCGTAGCCGGCTCAACAAGTCTCCCGTTAAATCCAGC
GATCTAATCGTTGGATGCGGAAGATACTGTTGGGCTAGGAGGCGGGAGAAGCCGACGGTATTCTCGGG
>s1_79 198216-1
TACCAGCTCTCCGAGTGGTGGGGACGATTATTGGGCTTAAAGCGTTCGTAGCCGGCTCAACAAGTCTCCCGTTAAATCCAGC
GATCTAATCGTTGGATGCGGAAGATACTGTTGGGCTAGGAGGCGGGAGAAGCCGACGGTATTCTCGGG
>s1_80 191626-10
CACCAGCAGCCCAAGTGGTGGCCGGGTTTATTGGGCCTAAAGCGCTCGTAGCCGGACTGGTAAGTCCCTTGTGAAATCGGTC
GGCTCAACCGTTCGGTGCAAGGGATACTATTGGTCTTGAGGCCGGGAAGGGTCGGAGGTACCTCGGGG
>s1_81 191626-9
CACCAGCAGCCCAAGTGGTGGCCGGGTTTATTGGGCCTAAAGCGCTCGTAGCCGGACTGGTAAGTCCCTTGTGAAATCGGTC
GGCTCAACCGTTCGGTGCAAGGGATACTATCGGTCTTGAGGCCGGGAAGGGTCGGAGGTACCTCGGGG
>s1_82 191626-8
CACCAGCAGCCCAAGTGGTGGCCGGGTTTATTGGGCCTAAAGCGCTCGTAGCCGGACTGGTAAGTCCCTTGTGAAATCGGTC
GGCTCAACCGTTCGGTGCAAGGGATACTATCGGTCTTGAGGCCGGGAAGGGTCGGAGGTACCTCGGGG
>s1_83 191626-7
CACCAGCAGCCCAAGTGGTGGCCGGGTTTATTGGGCCTAAAGCGCTCGTAGCCGGACTGGTAAGTCCCTTGTGAAATCGGTC
GGCTCAACCGTTCGGTGCAAGGGATACTATCGGTCTTGAGGCCGGGAAGGGTCGGAGGTACCTCGGGG
>s1_84 191626-6
CACCAGCAGCCCAAGTGGTGGCCGGGTTTATTGGGCCTAAAGCGCTCGTAGCCGGACTGGTAAGTCCCTTGTGAAATCGGTC
GGCTCAACCGTTCGGTGCAAGGGATACTATCGGTCTTGAGGCCGGGAAGGGTCGGAGGTACCTCGGGG
>s1_85 191626-5
CACCAGCAGCCCAAGTGGTGGCCGGGTTTATTGGGCCTAAAGCGCTCGTAGCCGGACTGGTAAGTCCCTTGTGAAATCGGTC
GGCTCAACCGTTCGGTGCAAGGGATACTATCGGTCTTGAGGCCGGGAAGGGTCGGAGGTACCTCGGGG
>s1_86 191626-4
CACCAGCAGCCCAAGTGGTGGCCGGGTTTATTGGGCCTAAAGCGCTCGTAGCCGGACTGGTAAGTCCCTTGTGAAATCGGTC
GGCTCAACCGTTCGGTGCAAGGGATACTATCGGTCTTGAGGCCGGGAAGGGTCGGAGGTACCTCGGGG
>s1_87 191626-3
CACCAGCAGCCCAAGTGGTGGCCGGGTTTATTGGGCCTAAAGCGCTCGTAGCCGGACTGGTAAGTCCCTTGTGAAATCGGTC
GGCTCAACCGTTCGGTGCAAGGGATACTATCGGTCTTGAGGCCGGGAAGGGTCGGAGGTACCTCGGGG
>s1_88 191626-2
CACCAGCAGCCCAAGTGGTGGCCGGGTTTATTGGGCCTAAAGCGCTCGTAGCCGGACTGGTAAGTCCCTTGTGAAATCGGTC
GGCTCAACCGTTCGGTGCAAGGGATACTATCGGTCTTGAGGCCGGGAAGGGTCGGAGGTACCTCGGGG
>s1_89 191626-1
CACCAGCAGCCCAAGTGGTGGCCGGGTTTATTGGGCCTAAAGCGCTCGTAGCCGGACTGGTAAGTCCCTTGTGAAATCGGTC
GGCTCAACCGTTCGGTGCAAGGGATACTATCGGTCTTGAGGCCGGGAAGGGTCGGAGGTACCTCGGGG
>s1_90 187525-10
TACCAGCCCCGCGAGTGGTCAGGACGATTATTAAGCCTAAGGCGTCCGTAGCCGGCCTTGTAAGTTCTCCCTTAAATGGTAT
GGCTCAACCATACCGTGGGGAGAATACTGCAAGGCTTGGGGGCGGGAGAGGCGGGTGGTACTTGAGGG
>s1_91 187525-9
TACCAGCCCCGCGAGTGGTCAGGACGATTATTAAGCCTAAGGCGTCCGTAGCCGGCCTTGTAAGTTCTCCCTTAAATGGTAT
GGCTCAACCATACCGTGGGGAGAATACTGCAAGGCTAGGGGGCGGGAGAGGCGGGTGGTACTTGAGGG
>s1_92 187525-8
TACCAGCCCCGCGAGTGGTCAGGACGATTATTAAGCCTAAGGCGTCCGTAGCCGGCCTTGTAAGTTCTCCCTTAAATGGTAT
GGCTCAACCATACCGTGGGGAGAATACTGCAAGGCTAGGGGGCGGGAGAGGCGGGTGGTACTTGAGGG
>s1_93 187525-7
TACCAGCCCCGCGAGTGGTCAGGACGATTATTAAGCCTAAGGCGTCCGTAGCCGGCCTTGTAAGTTCTCCCTTAAATGGTAT
GGCTCAACCAAACCGTGGGGAGAATACTGCAAGGCTAGGGGGCGGGAGAGGCGGGTGGTACTTGAGGG
>s1_94 187525-6
TACCAGCCCCGCGAGTGGTCAGGACGATTATTAAGCCTAAGGCGTCCGTAGCCGGCCTTGTAAGTTCTCCCTTAAATGGTAT
GGCTCAACCATACCGTGGGGAGAATACTGCAAGGCTAGGGGGCGGGAGAGGCGGGTGGTACTTGAGGG
>s1_95 187525-5
TACCAGCCCCGCGAGTGGTCAGGACGATTATTAAGCCTAAGGCGTCCGTAGCCGGCCTTGTAAGTTCTCCCTTAAATGGTAT
GGCTCAACCATACCGTGGGGAGAATACTGCAAGGCTAGGGGGCGGGAGAGGCGGGTGGTACTTGAGGG
>s1_96 187525-4
TACCAGCCCCGCGAGTGGTCAGGACGATTATTAAGCCTAAGGCGTCCGTAGCCGGCCTTGTAAGTTCTCCCTTAAATGGTAT
GGCTCAACCATACCGTGGGGAGAATACTGCAAGGCTAGGGGGCGGGAGAGGCGGGTGGTACTTGAGGG
>s1_97 187525-3
TACCAGCCCCGCGAGTGGTCAGGACGATTATTAAGCCTAAGGCGTCCGTAGCCGGCCTTGTAAGTTCTCCCTTAAATGGTAT
GGCTTAACCATACCGTGGGGAGAATACTGCAAGGCTAGGGGGCGGGAGAGGCGGGTGGTACTTGAGGG
>s1_98 187525-2
TACCAGCCCCGCGAGTGGTCAGGACGATTATTAAGCCTAAGGCGTCCGTAGCCGGCCTTGTAAGTTCTCCCTTAAATGGTAT
GGCTCAACCATACCGTGGGGAGAATACTGCAAGGCTAGGGGGCGGGAGAGGCGGGTGGTACTTGAGGG
>s1_99 187525-1
TACCAGCCCCGCGAGTGGTCAGGACGATTATTAAGCCTAAGGCGTCCGTAGCCGGCCTTGTAAGTTCTCCCTTAAATGGTAT
GGCTCAACCATACCGTGGGGAGAATACTGCAAGGCTAGGGGGCGGGAGAGGCGGGTGGTACTTGAGGG
>s1_100 chimera1-1 ref=518927,330533 amp=479..770,449..741 pos=compl(1..150)
TTCCGGTCCCAAGCCGAACAGTTTCCGCCGGACGCCCATCCGTTGAGCGGATGGATTTCCCGACAGACTTGTTCGGCCAGCT
ACGGACGCTTTAGGCCCAATAAACATCCACACCACTCGGAGAGCTGGTATTACCGCGGCGGCTGACAC
>s1_101 chimera1-2 ref=518927,330533,241952 pos=compl(1..150)
TTCCGGTCCCAAGCCGAACAGTTTCCGCCGGACGCCCATCCGTTGAGCGGATGGATTTCCCGACAGACTTGTTCGGCCAGCT
ACGGACGCTTTAGGCCCAATAAACATCCACACCACTCGGAGAGCTGGTATTACCGCGGCGGCTGACAC
>s1_102 chimera2-1 ref=330533,813079 amp=449..741,448..739 pos=compl(1..150)
CGCCCGGTCCCAAGCTTTGCAGTCTCCCCAGAAATCGGATCGTTAAGCGACCCGATTTACCCAGGGATTTACAAAGCCGACT
ACGGACGTTTTAGGCTCAATAATAGCGGTCATCACTCGAGCTGCCGGTATTACCGCGGCGGCTGGCAC
>s1_103 chimera2-2 ref=330533,813079 amp=449..741,448..739 pos=compl(1..150)
CGCCCGGTCCCAAGCTTTGCAGTCTCCCCAGAAATCGGATCGTTAAGCGACCCGATTTACCCAGGGATTTACAAAGCCGACT
ACGGACGTTTTAGGCTCAATAATAGCGGTCATCACTCGAGCTGCCGGTATTACCGCGGCGGCTGGCAC
>s1_104 chimera3-1 ref=813079,565570 amp=448..739,429..720 pos=1..150
GTGCCAGCCGCCGCGGTAATACCCGCAGCTCAAGTGGTGGTCGCTATTATTGAGCCTAAAACGTCCGTAGTCGGCTTTGTAA
ATCCCTGGGTAAATCGGGAAGCTTAACTTTCCGACTTCCGAGGAGACTGTCAAACTTGGGACCGGGAG
>s1_105 chimera3-2 ref=813079,565570 amp=448..739,429..720 pos=1..150
GTGCCAGCCGCCGCGGTAATACCCGCAGCTCAAGTGGTGGTCGCTATTATTGAGCCTAAAACGTCCGTAGTCGGCTTTGTAA
ATCCCTGGGTAAATCGGGAAGCTTAACTTTCCGACTTCCGAGGAGACTGTCAAACTTGGGACCGGGAG
>s1_106 chimera4-1 ref=518927,241952 amp=479..770,452..744 pos=1..150
GTGTCAGCCGCCGCGGTAATACCAGCTCTCCGAGTGGTGTGGATGTTTATTGGGCCTAAAGCGTCCGTAGCCGGCTGCGCAA
GTCTGTCGGGAAATCCGCACGCCTAACGTGCGGGCGTCCGGCGGAAACTGCGTGGCTTGGGACCGGAA
>s1_107 chimera4-2 ref=518927,241952 amp=479..770,452..744 pos=1..150
GTGTCAGCCGCCGCGGTAATACCAGCTCTCCGAGTGGTGTGGATGTTTATTGGGCCTAAAGCGTCCGTAGCCGGCTGCGCAA
GTCTGTCGGGAAATCCGCACGCCTAACGTGCGGGCGTCCGGCGGAAACTGCGTGGCTTGGGACCGGAA
>s1_108 chimera5-1 ref=518927,330533 amp=479..770,449..741 pos=1..150
GTGTCAGCCGCCGCGGTAATACCAGCTCTCCGAGTGGTGTGGATGTTTATTGGGCCTAAAGCATCCGTAGCTGGCCGAACAA
GTCTGTCGGGAAATCCATCCGCTCAACGGATGGGCGTCCGGCGGAAACTGTTCGGCTTGGGACCGGAA
>s1_109 chimera5-2 ref=518927,330533 amp=479..770,449..741 pos=1..150
GTGTCAGCCGCCGCGGTAATACCAGCTCTCCGAGTGGTGTGGATGTTTATTGGGCCTAAAGCATCCGTAGCTGGCCGAACAA
GTCTGTCGGGAAATCCATCCGCTCAACGGATGGGCGTCCGGCGGAAACTGTTCGGCTTGGGACCGGAA
>s1_110 gi|304442482|gb|HM753704.1|-10-1
GTAATGGTGGTTTTCTTCATTGCATTCAGATGGATACATCTGTCAACGCCGCTAATCAGGTTGTTTCTGTTGGTGCTGATAT
TGCTTTTGATGCCGACCCTAAATTTTTTGCCTGTTTGGTTCGCTTTGAGTCTTCTTCGGTTCCGACTA
>s1_111 gi|304442482|gb|HM753704.1|-10-2
GTAATGGTGGTTTTCTTCATTGCATTCAGATGGATACATCTGTCAACGCCGCTAATCAGGTTGTTTCTGTTGGTGCTGATAT
TGCTTTTGATGCCGACCCTAAATTTTTTGCCTGTTTGGTTCGCTTTGAGTCTTCTTCGGTTCCGACTA
>s1_112 gi|304442482|gb|HM753704.1|-9-1
GCGTGTAGCGAACTGCGATGGGCATACTGTAACCATAAGGCCACGTATTTTGCAAGCTATTTAACTGGCGGCGATTGCGTAC
CCGACGACCAAAATTAGGGTCAACGCTACCTGTAGGAAGTGTCCGCATAAAATGCACCGCATGGAAAT
>s1_113 gi|304442482|gb|HM753704.1|-9-2
GCGTGTAGCGAACTGCGATGGGCATACTGTAACCATAAGGCCACGTATTTTGCAAGCTATTTAACTGGCGGCGATTGCGTAC
CCGACGACCAAAATTAGGGTCAACGCTACCTGTAGGAAGTGTCCGCATAAAATGCACCGCATGGAAAT
>s1_114 gi|304442482|gb|HM753704.1|-8-1
GGATACATCTGTCAACGCCGCTAATCAGGTTGTTTCTGTTGGTGCTGATATTGCTTTTGATGCCGACCCTAAATTTTTTGCC
TGTTTGGTTCGCTTTGAGTCTTCTTCGGTTCCGACTACCCTCCCGACTGCCTATGATGTTTATCCTTT
>s1_115 gi|304442482|gb|HM753704.1|-8-2
GGATACATCTGTCAACGCCGCTAATCAGGTTGTTTCTGTTGGTGCTGATATTGCTTTTGATGCCGACCCTAAATTTTTTGCC
TGTTTGGTTCGCTTTGAGTCTTCTTCGGTTCCGACTACCCTCCCGACTGCCTATGATGTTTATCCTTT
>s1_116 gi|304442482|gb|HM753704.1|-7-1
GTGCTGGTGCTAATGCTTCCTCTGCTGGTATGGTTGACGCCGGATTTGAGAATCAAAAAGAGCTTACTAAAATGCAACTGGA
CAATCAGAAAGAGATTGCCGAGATGCAAAATGAGACTCAAAAAGAGATTGCTGGCATTCAGTCGGCGA
>s1_117 gi|304442482|gb|HM753704.1|-7-2
GTGCTGGTGCTAATGCTTCCTCTGCTGGTATGGTTGACGCCGGATTTGAGAATCAAAAAGAGCTTACTAAAATGCAACTGGA
CAATCAGAAAGAGATTGCCGAGATGCAAAATGAGACTCAAAAAGAGATTGCTGGCATTCAGTCGGCGA
>s1_118 gi|304442482|gb|HM753704.1|-6-1
GTCTAATATTCAAACTGGCGCCGAGCGTATGCCGCATGACCTTTCCCATCTTGGCTTCCTTGCTGGTCAGATTGGTCGTCTT
ATTACCATTTCAACTACTCCGGTTATCGCTGGCGACTCCTTCGAGATGGACGCCGTTGGCGCTCTCCG
>s1_119 gi|304442482|gb|HM753704.1|-6-2
GTCTAATATTCAAACTGGCGCCGAGCGTATGCCGCATGACCTTTCCCATCTTGGCTTCCTTGCTGGTCAGATTGGTCGTCTT
ATTACCATTTCAACTACTCCGGTTATCGCTGGCGACTCCTTCGAGATGGACGCCGTTGGCGCTCTCCG
"""
>>>>>>> baa70e4f

        outseqs = table_obs.ids(axis='observation')
        foundall = True
        for cseq in orig_seqs:
            if cseq.upper() not in outseqs:
                foundall = False
        # test we see all ground truth sequences
        self.assertTrue(foundall)
        # and don't see any additional sequences
        self.assertTrue(len(outseqs) == len(orig_seqs))


if __name__ == '__main__':
    main()<|MERGE_RESOLUTION|>--- conflicted
+++ resolved
@@ -8,16 +8,10 @@
 
 from unittest import TestCase, main
 from shutil import rmtree
-<<<<<<< HEAD
 from tempfile import mkdtemp
+from os import listdir
 from types import GeneratorType
-from os.path import join, isfile, basename, abspath, dirname
-=======
-from tempfile import mkstemp, mkdtemp
-from os import close, listdir
-from types import GeneratorType
-from os.path import join, isfile, splitext, basename
->>>>>>> baa70e4f
+from os.path import join, isfile, basename, abspath, dirname, splitext
 
 from skbio.util import remove_files
 from skbio.parse.sequences import parse_fasta
@@ -195,12 +189,7 @@
                         "TCGGCTTTGTAAATCCCTGGGTAAATAGGGT"),
                ("ref6", "TACCCGCAGCTCAAGTGGTGGTCGCTATTATTGAGCCTAAAACGTCCGTAG"
                         "TCGGCTTTGTAAATCCCTGGGTAAATCGGGT")]
-<<<<<<< HEAD
-
         ref_fp = join(self.working_dir, "ref2.fasta")
-=======
-        ref_fp = join(self.working_dir, "ref.fasta")
->>>>>>> baa70e4f
         with open(ref_fp, 'w') as ref_f:
             for seq in ref:
                 ref_f.write(">%s\n%s\n" % seq)
@@ -250,12 +239,7 @@
                         "TCGGCTTTGTAAATCCCTGGGTAAATAGGGT"),
                ("ref6", "TACCCGCAGCTCAAGTGGTGGTCGCTATTATTGAGCCTAAAACGTCCGTAG"
                         "TCGGCTTTGTAAATCCCTGGGTAAATCGGGT")]
-<<<<<<< HEAD
-
         ref_fp = join(self.working_dir, "ref3.fasta")
-=======
-        ref_fp = join(self.working_dir, "ref.fasta")
->>>>>>> baa70e4f
         with open(ref_fp, 'w') as ref_f:
             for seq in ref:
                 ref_f.write(">%s\n%s\n" % seq)
@@ -311,12 +295,7 @@
                         "TCGGCTTTGTAAATCCCTGGGTAAATAGGGT"),
                ("ref6", "TACCCGCAGCTCAAGTGGTGGTCGCTATTATTGAGCCTAAAACGTCCGTAG"
                         "TCGGCTTTGTAAATCCCTGGGTAAATCGGGT")]
-<<<<<<< HEAD
-
         ref_fp = join(self.working_dir, "ref4.fasta")
-=======
-        ref_fp = join(self.working_dir, "ref.fasta")
->>>>>>> baa70e4f
         with open(ref_fp, 'w') as ref_f:
             for seq in ref:
                 ref_f.write(">%s\n%s\n" % seq)
@@ -368,12 +347,7 @@
                         "TCGGCTTTGTAAATCCCTGGGTAAATAGGGT"),
                ("ref6", "TACCCGCAGCTCAAGTGGTGGTCGCTATTATTGAGCCTAAAACGTCCGTAG"
                         "TCGGCTTTGTAAATCCCTGGGTAAATCGGGT")]
-<<<<<<< HEAD
-
         ref_fp = join(self.working_dir, "ref5.fasta")
-=======
-        ref_fp = join(self.working_dir, "ref.fasta")
->>>>>>> baa70e4f
         with open(ref_fp, 'w') as ref_f:
             for seq in ref:
                 ref_f.write(">%s\n%s\n" % seq)
@@ -549,8 +523,6 @@
                 'caccg--ggcccgagtggtggccattattattgggtctaaag', id='seq_5')]
         self.assertItemsEqual(alignment, align_exp)
 
-<<<<<<< HEAD
-=======
     def test_build_index_sortmerna(self):
         """Test functionality of build_index_sortmerna()
         """
@@ -596,7 +568,7 @@
                                'ref2.kmer_0.dat', 'ref2.bursttrie_0.dat']
         files_to_remove_act = [basename(f) for f in files_to_remove]
         self.assertListEqual(files_to_remove_exp, files_to_remove_act)
->>>>>>> baa70e4f
+
 
     def test_launch_workflow(self):
         """Test launching complete workflow using 2 simulated sequence files.
@@ -604,13 +576,17 @@
         seqs2 - 200 reads using grinder, original sequences are >0.9 identical,
         0.1 chimeras, 35 phix reads
         """
-<<<<<<< HEAD
-
-        self.run_workflow_test(self.seqs_s1_fp,self.orig_s1_fp)
-        self.run_workflow_test(self.seqs_s2_fp,self.orig_s2_fp)
-
-
-    def run_workflow_test(self,simfilename,origfilename):
+        # index the 70% rep. set database
+        ref_fp = join(self.test_data_dir,'70_otus.fasta')
+        ref_db_fp, files_to_remove = build_index_sortmerna(
+            ref_fp=(ref_fp,),
+            working_dir=self.working_dir)
+
+        self.run_workflow_test(self.seqs_s1_fp,self.orig_s1_fp,ref_fp,ref_db_fp)
+        self.run_workflow_test(self.seqs_s2_fp,self.orig_s2_fp,ref_fp,ref_db_fp)
+
+
+    def run_workflow_test(self,simfilename,origfilename,ref_fp,ref_db_fp):
         """Test launching the complete workflow using simulated sequences
         and compare to original ground truth.
 
@@ -621,11 +597,7 @@
             name of the fasta file with the ground truth sequences
         """
         seqs_fp = simfilename
-        output_fp = join(self.working_dir, "%s.biom" % basename(seqs_fp))
-=======
-        seqs_fp = self.seqs_s1_fp
-        output_dir = self.working_dir
->>>>>>> baa70e4f
+        output_fp = self.working_dir
         read_error = 0.05
         mean_error = 0.005
         error_dist = None
@@ -633,69 +605,30 @@
         indel_max = 3
         trim_length = 100
         min_size = 2
-<<<<<<< HEAD
-        ref_fp = join(self.test_data_dir,'70_otus.fasta')
-        ref_db_fp = None
         negate = False
         threads = 1
         delim = '_'
-        launch_workflow(seqs_fp, output_fp, read_error, mean_error,
-                        error_dist, indel_prob, indel_max, trim_length,
-                        min_size, tuple([ref_fp]), ref_db_fp, negate,
-                        threads, delim)
+        biom_fp = launch_workflow(seqs_fp, output_fp, read_error, mean_error,
+                                  error_dist, indel_prob, indel_max, trim_length,
+                                  min_size, (ref_fp,), ref_db_fp, negate,
+                                  threads, delim)
 
         # get the trimmed ground truth sequences
         with open(origfilename, 'U') as f:
             orig_seqs = [item[1] for item in parse_fasta(f)]
         orig_seqs=[item[:trim_length].upper() for item in orig_seqs]
 
-        table_obs = load_table(output_fp)
-=======
-        ref_fp = join(self.working_dir, "db.fasta")
-        with open(ref_fp, 'w') as ref_f:
-            ref_f.write(database_16S)
-        ref_db_fp, files_to_remove = build_index_sortmerna(
-            ref_fp=tuple([ref_fp]),
-            working_dir=output_dir)
-        negate = False
-        threads = 1
-        delim = '_'
-        output_fp = launch_workflow(seqs_fp, output_dir, read_error,
-                                    mean_error, error_dist, indel_prob,
-                                    indel_max, trim_length,
-                                    min_size, tuple([ref_fp]), ref_db_fp,
-                                    negate, threads, delim)
-        data = {(0, 0): 9, (1, 0): 9, (2, 0): 10, (3, 0): 8, (4, 0): 2,
-                (5, 0): 2, (6, 0): 8, (7, 0): 2, (8, 0): 8, (9, 0): 9,
-                (10, 0): 7, (11, 0): 9}
-        otu_ids = ["TACCTGCAGCCCAAGTGGTGGTCGATTTTATTGAGTCTAAAACGTTCGTAGCCGG"
-                   "TTTGATAAATCCTTGGGTAAATCGGGAAGCTTAACTTTCCGATTC",
-                   "CACCGGCGGCCCGAGTGGTGGCCATTATTATTGGGTCTAAAGGGTCCGTAGCCGG"
-                   "TTTGATCAGTCTTCCGGGAAATCTGACAGCTCAACTGTTAGGTCT",
-                   "CACCAGCAGCCCAAGTGGTGGCCGGGTTTATTGGGCCTAAAGCGCTCGTAGCCGG"
-                   "ACTGGTAAGTCCCTTGTGAAATCGGTCGGCTCAACCGTTCGGTGC",
-                   "TACCAGCCCCGCGAGTGGTCAGGACGATTATTAAGCCTAAGGCGTCCGTAGCCGG"
-                   "CCTTGTAAGTTCTCCCTTAAATGGTATGGCTCAACCATACCGTGG",
-                   "TTCCGGTCCCAAGCCGAACAGTTTCCGCCGGACGCCCATCCGTTGAGCGGATGGA"
-                   "TTTCCCGACAGACTTGTTCGGCCAGCTACGGACGCTTTAGGCCCA",
-                   "GTGCCAGCCGCCGCGGTAATACCCGCAGCTCAAGTGGTGGTCGCTATTATTGAGC"
-                   "CTAAAACGTCCGTAGTCGGCTTTGTAAATCCCTGGGTAAATCGGG",
-                   "TACCAGCCCCTTAAGTGGTAGGGACGATTATTTGGCCTAAAGCGTCCGTAGCCGG"
-                   "CTTAGTGAGTCTTTCGTTAAATCCGGCGACTTAATCGTCGTTTGC",
-                   "CGCCCGGTCCCAAGCTTTGCAGTCTCCCCAGAAATCGGATCGTTAAGCGACCCGA"
-                   "TTTACCCAGGGATTTACAAAGCCGACTACGGACGTTTTAGGCTCA",
-                   "TACCGGCAGCTCGAGTGATGACCGCTATTATTGGGCCTAAAGCGTCCGTAGCTGG"
-                   "CCGAACAAGTCTGTCGGGAAATCCATCCGCTCAACGGATGGGTCC",
-                   "TACCAGCTCTCCGAGTGGTGGGGACGATTATTGGGCTTAAAGCGTTCGTAGCCGG"
-                   "CTCAACAAGTCTCCCGTTAAATCCAGCGATCTAATCGTTGGATGC",
-                   "TACCAGCTCTCCGAGTGGTGTGGATGTTTATTGGGCCTAAAGCATCCGTAGCTGG"
-                   "CTAGGTTAGTCCCCTGTTAAATCCACCGAATTAATCGTTGGATGC",
-                   "TACCCGCAGCTCAAGTGGTGGTCGCTATTATTGAGCCTAAAACGTCCGTAGTCGG"
-                   "CTTTGTAAATCCCTGGGTAAATCGGGTCGCTTAACGATCCGATTC"]
-        sample_ids = ["s1"]
-        table_exp = Table(data, otu_ids, sample_ids, sample_metadata=None)
-        table_obs = load_table(output_fp)
-        self.assertEqual(table_obs, table_exp)
+        table_obs = load_table(biom_fp)
+        outseqs = table_obs.ids(axis='observation')
+        foundall = True
+        for cseq in orig_seqs:
+            if cseq.upper() not in outseqs:
+                foundall = False
+        # test we see all ground truth sequences
+        self.assertTrue(foundall)
+        # and don't see any additional sequences
+        self.assertTrue(len(outseqs) == len(orig_seqs))
+
 
     def get_seqs_act_split_sequence_on_sample_ids(self, output_dir):
         """Parse output of split_sequence_file_on_sample_ids_to_files()
@@ -761,404 +694,5 @@
         self.assertDictEqual(seqs_fasta, seqs_act)
 
 
-# 2 samples, each representing 10 species, 8/10 species
-#   common between both samples
-# Greengenes IDs species s1 = [813079, 630311, 565570, 565152,
-#                              518927, 330533, 241952, 198216,
-#                              191626, 187525]
-# Greengenes IDs species s2 = [4483264, 4483458, 565570, 565152,
-#                              518927, 330533, 241952, 198216,
-#                              191626, 187525]
-# 200 simulated reads capturing 12 species
-# ((8 common species * 20 reads/species) + \
-#  (4 unique species * 10 reads/species))
-# art_illumina -amp -sam -i s1_10_species_V4.fna -l 150 \
-#   -f 10 -o s1_art_even
-# art_illumina -amp -sam -i s2_10_species_V4.fna -l 150 \
-#   -f 10 -o s2_art_even
-# 20 (10/sample) chimeric sequences belonging to any of the
-#   12 species: using Grinder
-# 20 (10/sample) phiX/mRNA reads as artifacts
-# art_illumina -sam -i PhiX.fasta -l 150 -o phix_sim -f 20
-# split_libraries_fastq.py -i s1_art_even.fq,s2_art_even.fq \
-#   -o split_libraries_fastq --sample_ids s1,s2 --barcode_type='not-barcoded' \
-#   --phred_offset 33
-# split_sequence_file_on_sample_ids.py -i split_libraries_fastq/seqs.fna \
-#  -o split_sequence_file_on_sample_ids
-
-seqs_s1 = """>s1_0 813079-10
-TACCCGCAGCTCAAGTGGTGGTCGCTATTATTGAGCCTAAAACGTCCGTAGTCGGCTTTGTAAATCCCTGGGTAAATCGGGT
-CGCTTAACGATCCGATTCTGGGGAGACTGCAGAGCTTGGGACCGGGCGAGGTTAGAGGTACTCTCGGG
->s1_1 813079-9
-TACCCGCAGCTCAAGTGGTGGTCGCTATTATTGAGCCTAAAACGTCCGTAGTCGGCTTTGTAAATCCCTGGGTAAATCGGGT
-CGCTTAACGATCCGATTCTGGGGAGACTGCAAAGCTTGGGACCGGGCGAGGTTAGAGGTACTCTCGGG
->s1_2 813079-8
-TACCCGCAGCTCAAGTGGTGGTCGCTATTATTGAGCCTAAAACGTCCGTAGTCGGCTTTGTAAATCCCTGGGTAAATCGGGT
-CGCTTAACGATCCGATTCTGGGGAGACTGCAAAGCTTGGGACCGGGCGAGGTTAGAGGTACTCTCGGG
->s1_3 813079-7
-TACCCGCAGCTCAAGTGGTGGTCGCTATTATTGAGCCTAAAACGTCCGTAGTCGGCTTTGTAAATCCCTGGGTAAATCGGGT
-CGCTTAACGATCCGATTCTGGGGAGACTGCAAAGCTTGGGACCGGGCGAGGTTAGAGGTACTCTCGGG
->s1_4 813079-6
-TACCCGCAGCTCAAGTGGTGGTCGCTATTATTGAGCCTAAAACGTCCGTAGTCGGCTTTGTAAATCCCTGGGTAAATAGGGT
-CGCTTAACGATCCGATTCTGGGGAGACTGCAAAGCTTGGGACCGGGCGAGGTTAGAGGTACTCTCGGG
->s1_5 813079-5
-TACCCGCAGCTCAAGTGGTGGTCGCTATTATTGAGCCTAAAACGTCCGTAGTCGGCTTTGTAAATCCCTGGGTAAATCGGGT
-CGCTTAACGATCCGATTCTGGGGAGACTGCAAAGCTTGGGACCGGGCGAGGTTAGAGGTACTCTCGGG
->s1_6 813079-4
-TACCCGCAGCTCAAGTGGTGGTCGCTATTATTGAGCCTAAAACGTCCGTAGTCGGCTTTGTAAATCCCTGGGTAAATCGGGT
-CGCTTAACGATCCGATTCTGGGGAGACTGCGAAGCTTGGGACCGGGCGAGGTTAGAGGTACTCTCGGG
->s1_7 813079-3
-TACCCGCAGCTCAAGTGGTGGTCGCTATTATTGAGCCTAAAACGTCCGTAGTCGGCTTTGTAAATCCCTGGGTAAATCGGGT
-CGCTTAACGATCCGATTCTGGGGAGACTGCAAAGCTTGGGACCGGGCGAGGTTAGAGGTACTCTCGGG
->s1_8 813079-2
-TACCCGCAGCTCAAGTGGTGGTCGCTATTATTGAGCCTAAAACGTCCGTAGTCGGCTTTGTAAATCCCTGGGTAAATCGGGT
-CGCTTAACGATCCGATTCTGGGGAGACTGCAAAGCTTGGGACCGGGCGAGGTTAGAGGTACTCTCGGG
->s1_9 813079-1
-TACCCGCAGCTCAAGTGGTGGTCGCTATTATTGAGCCTAAAACGTCCGTAGTCGGCTTTGTAAATCCCTGGGTAAATCGGGT
-CGCTTAACGATCCGATTCTGGGGAGACTGCAAAGCTTGGGACCGGGCGAGGTTAGAGGTACTCTCGGG
->s1_10 630311-10
-CACCGGCGGCCCGAGTGGTGGCCATTATTATTGGGTCTAAAGGGTCCGTAGCCGGTTTGATCAGTCTTCCGGGAAATCTGAC
-AGCTCAACTGTTAGGTCTGGGGGATACTGTCAGACTTGGAACCGGGAGAGGTAAGAGGTACTACAGGG
->s1_11 630311-9
-CACCGGCGGCCCGAGTGGTGGCCATTATTATTGGGTCTAAAGGGTCCGTAGCCGGTTTGATCAGTCTTCCGGGAAATCTGAC
-AGCTCAACTCTTAGGTCTGGGGGATACTGTCAGACTTGGAACCGGGAGAGGTAAGAGGTACTACAGGG
->s1_12 630311-8
-CACCGGCGGCCCGAGTGGTGGCCATTATTATTGGGTCTAAAGGGTCCGTAGCCGGTTTGATCAGTCTTCCGGGAAATCTGAC
-AGCTCAACTGTTAGGTCTGGGGGATACTGTCAGACTTGGAACCGGGAGAGGTAAGAGGTACTACAGGG
->s1_13 630311-7
-CACCGGCGGCCCGAGTGGTGGCCATTATTATTGGGTCTAAAGGGTCCGTAGCCGGTTTGATCAGTCTTCCGGGAAATCTGAC
-AGCTCAACTGTTAGGTCTGGGGGATACTGTCAGACTTGGAACCGGGAGAGGTAAGAGGTACTACAGGG
->s1_14 630311-6
-CACCGGCGGCCCGAGTGGTGGCCATTATTATTGGGTCTAAAGGGTCCGTAGCCGGTTTGATCAGTCTTCCGGGAAATCTGAC
-AGCTCAACTGTTAGGTCTGGGGGATACTGTCAGACTTGGAACCGGGAGAGGTAAGAGGTACTACAGGG
->s1_15 630311-5
-CACCGGCGGCCCGAGTGGTGGCCATTATTATTGGGTCTAAAGGGTCCGTAGCCGGTTTGATCAGTCTTCCGGGAAATCTGAC
-AGCTCAACTGTTAGGTCTGGGGGATACTGTCAGACTTGGAACCGGGAGAGGTAAGAGGTACTACAGGG
->s1_16 630311-4
-CACCGGCGGCCCGAGTGGTGGCCATTATTATTGGGTCTAAAGGGTCCGTAGCCGGTTTGATCAGTCTTCCGGGAAATCTGAC
-AGCTCAACTGTTAGGTCTGGGGGATACTGTCAGACTTGGAACCGGGAGAGGTAAGAGGTACTACAGGG
->s1_17 630311-3
-CACCGGCGGCCCGAGTGGTGGCCATTATTATTGGGTCTAAAGGGTCCGTAGCCGGTTTGATCAGTCTTCCGGGAAATCTGAC
-AGCTCAACTGTTAGGTCTGGGGGATACTGTCAGACTTGGAACCGGGAGAGGTAAGAGGTACTACAGGG
->s1_18 630311-2
-CACCGGCGGCCCGAGTGGTGGCCATTATTATTGGGTCTAAAGGGTCCGTAGCCGGTTTGATCAGTCTTCCGGGAAATCTGAC
-AGCTCAACTGTTAGGTCTGGGGGATACTGTCAGACTTGGAACCGGGAGAGGTAAGAGGTACTACAGGG
->s1_19 630311-1
-CACCGGCGGCCCGAGTGGTGGCCATTATTATTGGGTCTAAAGGGTCCGTAGCCGGTTTGATCAGTCTTCCGGGAAATCTGAC
-AGCTCAACTGTTAGGTCTGGGGGATACTGTCAGACTTGGAACCGGGAGAGGTAAGAGGTACTACAGGG
->s1_20 565570-10
-TACCTGCAGCCCAAGTGGTGGTCGATTTTATTGAGTCTAAAACGTTCGTAGCCGGTTTGATAAATCCTTGGGTAAATCGGGA
-AGCTTAACTTTCCGATTCCGAGGAGACTGTCAAACTTGGGACCGGGAGAGGCTAGAGGTACTTCTGGG
->s1_21 565570-9
-TACCTGCAGCCCAAGTGGTGGTCGATTTTATTGAGTCTAAAACGTTCGTAGCCGGTTTGATAAATCCTTGGGTAAATCGGGA
-AGCTTAACTTTCCGATTCCGAGGAGACTGTCAAACTTGGGACCGGGAGAGGCTAGAGGTACTTCTGGG
->s1_22 565570-8
-TACCTGCAGCCCAAGTGGTGGTCGATTTTATTGAGTCTAAAACGTTCGTAGCCGGTTTGATAAATCCTTGGGTAAATCGGGA
-AGCTTAACTTTCCGATTCCGAGGAGACTGTCAAACTTGGGACCGGGAGAGGCTAGAGGTACTTCTGGG
->s1_23 565570-7
-TACCTGCAGCCCAAGTGGTGGTCGATTTTATTGAGTCTAAAACGTTCGTAGCCGGTTTGATAAATCCTTGGGTAAATCGGGA
-AGCTTAACTTTCCGATTCCGAGGAGACTGTCAAACTTGGGACCGGGAGAGGCTAGAGGTACTTCTGGG
->s1_24 565570-6
-TACCTGCAGCCCAAGTGGTGGTCGATTTTATTGAGTCTAAAACGTTCGTAGCCGGTTTGATAAATCCTTGGGTAAATCGGGA
-AGCTTAACTTTCCGATTCCGAGGAGACTGTCAAACTTGGGACCGGGAGAGGCTAGAGGTACTTCTGGG
->s1_25 565570-5
-TACCTGCAGCCCAAGTGGTGGTCGATTTTATTGAGTCTAAAACGTTCGTAGCCGGTTTGATAAATCCTTGGGAAAATCGGGA
-AGCTTAACTTTCCGATTCCGAGGAGACTGTCAAACTTGGGACCGGGAGAGGCTAGAGGTACTTCTGGG
->s1_26 565570-4
-TACCTGCAGCCCAAGTGGTGGTCGATTTTATTGAGTCTAAAACGTTCGTAGCCGGTTTGATAAATCCTTGGGTAAATCGGGA
-AGCTTAACTTTCCGATTCCGAGGAGACTGTCAAACTTGGGACCGGGAGAGGCTAGAGGTACTTCTGGG
->s1_27 565570-3
-TACCTGCAGCCCAAGTGGTGGTCGATTTTATTGAGTCTAAAACGTTCGTAGCCGGTTTGATAAATCCTTGGGTAAATCGGGA
-AGCTTAACTTTCCGATTCCGAGGAGACTGTCAAACTTGGGACCGGGAGAGGCTAGAGGTACTTCTGGG
->s1_28 565570-2
-TACCTGCAGCCCAAGTGGTGGTCGATTTTATTGAGTCTAAAACGTTCGTAGCCGGTTTGATAAATCCTTGGGTAAATCGGGA
-AGCTTAACTTTCCGATTCCGAGGAGATTGTCAAACTTGGGACCGGGAGAGGCTAGAGGTACTTCTGGG
->s1_29 565570-1
-TACCTGCAGCCCAAGTGGTGGTCGATTTTATTGAGTCTAAAACGTTCGTAGCCGGTTTGATAAATCCTTGGGTAAATCGGGA
-AGCTTAACTTTCCGATTCCGAGGAGACTGTCAAACTTGGGACCGGGAGAGGCTAGAGGTACTTCTGGG
->s1_30 565152-10
-TACCAGCCCCTTAAGTGGTAGGGACGATTATTTGGCCTAAAGCGTCCGTAGCCGGCTTAGTGAGTCTTTCGTTAAATCCGGC
-GACTTAATCGTCGTTTGCGAGAGATACTGCTAGGCTTGAGGACGGGAGAGGTCGACGGTATTCCGGGG
->s1_31 565152-9
-TACCAGCCCCTTAAGTGGTAGGGACGATTATTTGGCCTAAAGCGTCCGTAGCCGGCTTAGTGAGTCTTTCGTTAAATCCGGC
-GACTTAATCGTCGTTTGCGAGAGATACTGCTAGGCTTGAAGACGGGAGAGGTCGACGGTATTCCGGGG
->s1_32 565152-8
-TACCAGCCCCTTAAGTGGTAGGGACGATTATTTGGCCTAAAGCGTCCGTAGCCGGCTTAGTGAGTCTTTCGTTAAATCCGGC
-GACTTAATCGTCGTTTGCGAGAGATACTGCTAGGCTTGAGGACGGGAGAGGTCGACGGTATTCCGGGG
->s1_33 565152-7
-TACCAGCCCCTTAAGTGGTAGGGACGATTATTTGGCCTAAAGCGTCCGTAGCCGGCTTAGTGAGTCTTTCGTTAAATCCGGC
-GACTTAATCGTCGTTTGCGAGAGATACTGCTAGGCTTGAGGACGGGAGAGGTCGACGGTAGTCCGGGG
->s1_34 565152-6
-TACCAGCCCCTTAAGTGGTAGGGACGATTATTTGGCCTAGAGCGTCCGTAGCCGGCTTAGTGAGTCTTTCGTTAAATCCGGC
-GACTTAATCGTCGTTTGCGAGAGATACTGCTAGGCTTGAGGACGGGAGAGGTCGACGGTATTCCGGGG
->s1_35 565152-5
-TACCAGCCCCTTAAGTGGTAGGGACGATTATTTGGCCTAAAGCGTCCGTAGCCGGCTTAGTGAGTCTTTCGTTAAATCCGGC
-GACTTAATCGTCGTTTGTGAGAGATACTGCTAGGCTTGAGGACGGGAGAGGTCGACGGTATTCCGGGG
->s1_36 565152-4
-TACCAGCCCCTTAAGTGGTAGGGACGATTATTTGGCCTAAAGCGTCCGTAGCCGGCTTAGTGAGTCTTTCGTTAAATCCGGC
-GACTTAATCGTCGTTTGCGAGAGATACTGCTAGGCTTGAGGACGGGAGAGGTCGACGGTATTCCGGGG
->s1_37 565152-3
-TACCAGCCCCTTAAGTGGTAGGGACGATTATTTGGCCTAAAGCGTCCGTAGCCGGCTTAGTGAGTCTTTCGTTAAATCCGGC
-GACTTAATCGTCGTTTGCGAGAGATACTGCTAGGCTTGAGGACGGGAGAGGTCGACGGTATTCCGGGG
->s1_38 565152-2
-TACCAGCCCCTTAAGTGGTAGGGACGATTATTTGGCCTAAAGCGTCCGTAGCCGGCTTAGTGAGTCTTTCGTTAAATCCGGC
-GACTTAATCGTCGTTTGCGAGAGATACTGCTAGGCTTGAGGACGGGAGAGGTCGACGGTATTCCGGGG
->s1_39 565152-1
-TACCAGCCCCTTAAGTGGTAGGGACGATTATTTGGCCTAAAGCGTCCGTAGCCGGCTTAGTGAGTCTTTCGTTAAATCCGGC
-GACTTAATCGTCGTTTGCGAGAGATACTGCTAGGCTTGAGGACGGGAGAGGTCGACGGTATTCCGGGG
->s1_40 518927-10
-TACCAGCTCTCCGAGTGGTGTGGATGTTTATTGGGCCTAAAGCATCCGTAGCTGGCTAGGTTAGTCCCCTGTTAAATCCACC
-GAATTAATCGTTGGATGCGGGGGATACTGCTTGGCTAGGGGACGAGAGAGGCAGACGGTATTTCCGGG
->s1_41 518927-9
-TACCAGCTCTCCGAGTGGTGTGGATGTTTATTGGGCCTAAAGCATCCGTAGCTGGCTAGGTTAGTCCCCTGTTACATCCACC
-GAATTAATCGTTGGATGCGGGGGATACTGCTTGGCTAGGGGACGAGAGAGGCAGACGGTATTTCCGGG
->s1_42 518927-8
-TACCAGCTCTCCGAGTGGTGTGGATGTTTATTGGGCCTAAAGCATCCGTAGCTGGCTAGGTTAGTCCCCTGTTAAATCCACC
-GAATTAATCGTTGGATGCGGGGGATACTGCTTGGCTAGGGGACGAGAGAGGCAGACGGTATTTCCGGG
->s1_43 518927-7
-TACCAGCTCTCCGAGTGGTGTGGATGTTTATTGGGCCTAAAGCATCCGTAGCTGGCTAGGTTAGTCCCCTGTTAAATCCACC
-GAATTAATCGTTGGATGCGGGGGATACTGCTTGGCTAGGGGACGAGAGAGGCAGACGGTATTTCCGGG
->s1_44 518927-6
-TACCAGCTCTCCGAGTGGTGTGGATGTTTATTGGGCCTAAAGCATCAGTAGCTGGCTAGGTTAGTCCCCTGTTAAATCCACC
-GAATTAATCGTTGGATGCGGGGGATACTGCTTGGCTAGGGGACGAGAGAGGCAGACGGTATTTCCGGG
->s1_45 518927-5
-TACCAGCTCTCCGAGTGGTGTGGATGTTTATTGGGCCTAAAGCATCCGTAGCTGGCTAGGTTAGTCCCCTGTTAAATCCACC
-GAATTAATCGTTGGATGCGGGGGATACTGCTTGGCTAGGGGACGAGAGAGGCAGACGGTATTTCCGGG
->s1_46 518927-4
-TACCAGCTCTCCGAGTGGTGTGGATGTTTATTGGGCCTAAAGCATCCGTAGCTGGCTAGGTTAGTCCCCTGTTAAATCCACC
-GAATTAATCGTTGGATGCGGGGGATACTGCTTGGCTAGGGGACGAGAGAGGCAGACGGTATTTCCGGG
->s1_47 518927-3
-TACCAGCTCTCCGAGTGGTGTGGATGTTTATTGGGCCTAAAGCATCCGTAGCTGGCTAGGTTAGTCCCCTGTTAAATCCACC
-GAATTAATCGTTGGATGCGGGGGATACTGCTTGGCTAGGGGACGAGAGAGGCAGACGGTATTTCCGGG
->s1_48 518927-2
-TACCAGCTCTCCGAGTGGTGTGGATGTTTATTGGGCCTAAAGCATCCGTAGCTGGCTGGGTTAGTCCCCTGTTAAATCCAAC
-GAATTAATCGTTGGATGCGGGGGATACTGCTTGGCTAGGGGACGAGAGAGGCAGACGGTATTTCCGGG
->s1_49 518927-1
-TACCAGCTCTCCGAGTGGTGTGGATGTTTATTGGGCCTAAAGCATCCGTAGCTGGCTAGGTTAGTCCCCTGTTAAATCCACC
-GAATTAATCGTTGGATGCGGGGGATACTGCTTGGCTAGGGGACGAGAGAGGCAGACGGTATTTCCGGG
->s1_50 330533-10
-TACCGGCAGCTCGAGTGATGACCGCTATTATTGGGCCTAAAGCGTCCGTAGCTGGCCGAACAAGTCTGTCGGGAAATCCATC
-CGCTCAACGGATGGGTCCGGCGGAAACTGTTCGGCTTGGGACCGGAAGACCTGAGGGGTACGTCTGGG
->s1_51 330533-9
-TACCGGCAGCTCGAGTGATGACCGCTATTATTGGGCCTAAAGCGTCCGTAGCTGGCCGAACAAGTCTGTCGGGAAATCCATC
-CGCTCAACGGATGGGTCCGGCGGAAACTGTTCGGCTTGGGACCGGAAGACCTGAGGGGTACGTCTGGG
->s1_52 330533-8
-TACCGGCAGCTCGAGTGATGACCGCTATTATTGGGCCTAAAGCGTCCGTAGCTGGCCGAACAAGTCTGTCGGGAAATCCATC
-CGCTCAACGGATGGGTCCGGCGGAAACTGTTCGGCTTGGGACCGGAAGACCTGAGGGGTACGTCTGGG
->s1_53 330533-7
-TACCGGCAGCTCGAGTGATGACCGCTATTATTGGGCCTAAAGCGTCCGTAGCTGGCCGAACAAGTCTGTCGGGAAATCCATC
-CGCTCAACGGATGGGTCCGGCGGAAACTGTTCGGCTTGGGACCGGAAGACCTGAGGGGTACGTCTGGG
->s1_54 330533-6
-TACCGGCAGCTCGAGTGATGACCGCTATTATTGGGCCTAAAGCGTCCGTAGCTGGCCGAACAAGTCTGTCGGGAAATCCATC
-CGCTCAACGGATGGGTCCGGCGGAAACTGTTCGGCTTGGGACCGGAAGACCTGAGGGGTAGGTCTGGG
->s1_55 330533-5
-TACCGGCAGCTCGAGTGATGACCGCTATTATTGGGCCTAAAGCGTCCGTAGCTGGCCGAACAAGTCTGTCGGGAAATCCATC
-CGCTCAACGGATGGGTCCGGCGGAAACTGTTCGGCTTGGGACCGGAAGACCTGAGGGGTACGTCTGTG
->s1_56 330533-4
-TACCGGCAGCTCGAGTGATGACCGCTATTATTGGGCCTAAAGCGTCCATAGCTGGCCGAACAAGTCTGTCGGGAAATCCATC
-CGCTCAACGGATGGGTCCGGCGGAAACTGTTCGGCTTGGGACCGGAAGACCTGAGGGGTACGTCTGGG
->s1_57 330533-3
-TACCGGCAGCTCGAGTGATGACCGCTATTATTGGGCCTAAAGCGTCCGTAGCTGGCCGAACAAGTCTGTCGGGCAATCCATC
-CGCTCAACGGATGGGTCCGGCGGAAACTGTTCGGCTTGGGACCGGAAGACCTGAGGGGTACGTCTGGG
->s1_58 330533-2
-TACCGGCAGCTCGAGTGATGACCGCTATTATTGGGCCTAAAGCGTCCGTAGCTGGCCGAACAAGTCTGTCGGGAAATCCATC
-CGCTCAACGGATGGGTCCGGCGGAAACTGTTCGGCTTGGGACCGGAAGACCTGAGGGGTACGTCTGGG
->s1_59 330533-1
-TACCGGCAGCTCGAGTGATGACCGCTATTATTGGGCCTAAAGCGTCCGTAGCTGGCCGAACAAGTCTGTCGGGAAATCCATC
-CGCTCAACGGATGGGTCCGGCGGAAACTGTTCGGCTTGGGACCGGAAGACCTGAGGGGTACGTCTGGG
->s1_60 241952-10
-TACCGGCAGCTCAAGTGATGACCGCTATTATTGGGCCTAAAGCGTCCGTAGCCGGCTGCGCAAGTCTGTCGGGAAATCCGCA
-CGCCTAACGTGCGGGTCCGGCGGAAACTGCGTGGCTTGGGACCGGAAGACTCGAGGGGTACGTCAGGG
->s1_61 241952-9
-TACCGGCAGCTCAAGTGATGACCGCTATTATTGGGCCTAAAGCGTCCGTAGCCGGCTGCGCAAGTCTGTCGGGAAATCCGCA
-CGCCTAACGTGCGGGTCCGGCGGAAACTGCGTGGCTTGGGACCGGAAGACTCGAGGGGTACGTCTGGG
->s1_62 241952-8
-TACCGGCAGCTCAAGTGATGACCGCTATTATTGGGCCTAAAGCGTCCGTAGCCGGCTGCGCAAGTCTGTCGGGAAATCCGCA
-CGCCTAACGTGCGGGTCCGGCGGAAACTGCGTGGCTTGGGACCGGAAGACTCGAGGGGTACGTCTGGG
->s1_63 241952-7
-TACCGGCAGCTCAAGTGATGACCGCTATTATTGGGCCTAAAGCGTCCGTAGCCGGCTGCGCAAGTCTATCGGGAAATCCGCA
-CGCCTAACGTGCGGGTCCGGCGGAAACTGCGTGGATTGGGACCAGAAGACTCGAGGGGTACGTCTGGG
->s1_64 241952-6
-TACCGGCAGCTCAAGTGATGACCGCTATTATTGGGCCTAAAGCGTCCGTAGCCGGCTGCGCAAGTCTGTCGGGAAATCCGCA
-CGCCTAACGTGCGGGTCCGGCGGAAACTGCGTGGCTTGGGACCGGAAGACTCGAGGGGTACGTCTGGG
->s1_65 241952-5
-TACCGGCAGCTCAAGTGATGACCGCTATTATTGGGCCTAAAGCGTCCGTAGCCGGCTGCGCAAGTCTGTCGGGAAATCCGCA
-CGCCTAACGTGCGGGTCCGGCGGAAACTGCGTGGCTTGGGACCGGAAGACTCGAGGGGTACGTCTGGG
->s1_66 241952-4
-TACCGGCAGCTCAAGTGATGACCGCTATTATTGGGCCTAAAGCGTCCGTAGCCGGCTGCGCAAGTCTGTCGGGAAATCCGCA
-CGCCTAACGTGCGGGTCCGGCGGAAACTGCGTGCCTTGGGACCGGAAGACTCGAGGGGTACGTCTGGG
->s1_67 241952-3
-TACCGGCAGCTCAAGTGATGACCGCTATTATTCGGCCTAAAGCGTCCGTAGCCGGCTGCGCAAGTCTGTCGGGAAATCCGCA
-CGCCTAACGTGCGGGTCCGGCGGAAACTGCGTGGCTTGGGACCGGAAGACTCGAGGGGTACGTCTGGG
->s1_68 241952-2
-TACCGGCAGCTCAAGTGATGACCGCTATTATTGGGCCTAAAGCGTCCGTAGCCGGCTGCGCAAGTCTGTCGGGAAATCCGCA
-CGCCTAACGTGCGGGTCCGGCGGAAACTGCGTGGCTTGGGACCGGAAGACTCGAGGGGTACGTCTGGG
->s1_69 241952-1
-TACCGGCAGCTCAAGTGATGACCGCTATTATTGGGCCTAAAGCGTCCGTAGCCGGCTGCGCAAGTCTGTCGGGAAATCCGCA
-CGCCTAACGTGCGGGTCCGGCGGAAACTGCGTGGCTTGGGACCGGAAGACTCGAGGGGTACGTCTGGG
->s1_70 198216-10
-TACCAGCTCTCCGAGTGGTGGGGACGATTATTGGGCTTAAAGCGTTCGTAGCCGGCTCAACAAGTCTCCCGTTAAATCCAGC
-GATCTAATCGTTGGATGCGGAAGATACTGTTGGGCTAGTAGGCGGGAGAAGCCGACGGTATTCTCGGG
->s1_71 198216-9
-TACCAGCTCTCCGAGTGGTGGGGACGATTATTGGGCTTAAAGCGTTCGTAGCCGGCTCAACAAGTCTCCCGTTAAATCCAGC
-GATCTAATCGTTGGATGCGGAAGATACTGTTGGGCTAGGAGGCGGGAGAAGCCGACGGTATTCTCGGG
->s1_72 198216-8
-TACCAGCTCTCCGAGTGGTGGGGACGATTATTGGGCTTAAAGCGTTCGTAGCCGGCTCAACAAGTCTCCCGTTAAATCCAGC
-GATCTAATCGTTGGATGCGGAAGATACTGTTGGGCTAGGAGGCGGGAGAAGCCGACGGTATTCTCGGG
->s1_73 198216-7
-TACCAGCTCTCCGAGTGGTGGGGACGATTATTGGGCTTAAAGCGTTCGTAGCCGGCTCAACAAGTCTCCCGTTAAATCCAGC
-GATCTAATCGTTGGATGCGGAAGATACTGTTGGGCTAGGAGGCGGGAGAAGCCGACGGTATTCTCGGG
->s1_74 198216-6
-TACCAGCTCTCCGAGTGGTGGGGACGATTATTGGGCTTAAAGCGTTCGTAGCCGGCTCAACGAGTCTCCCGTTAAATCCAGC
-GATCTAATCGTTGGATGCGGAAGATACTGTTGGGCTAGGAGGCGGGAGAAGCCGACGGTATTCTCGGG
->s1_75 198216-5
-TACCAGCTCTCCGAGTGGTGGGGACGATTATTGGGCTTAAAGCGTTCGTAGCCGGCTCAACAAGTCTCCCGTTAAATCCAGC
-GATCTAATCGTTGGATGCGGAAGATACTGTTGGGCTAGGAGGCGGGAGAAGCCGACGGTATTCTCGGG
->s1_76 198216-4
-TACCAGCTCTCCGAGTGGTGGGGACGATTATTGGGCTTAAAGCGTTCGTAGCCGGCTCAACAAGTCTCCCGTTAAATCCAGC
-GATCTAATCGTTGGATGCGGAAGATACTGTTGGGCTAGGAGGCGGGAGAAGCCGACGGTATTCTCGGG
->s1_77 198216-3
-TACCAGCTCTCCGAGTGGTGGGGACGATTATTGGGCTTAAAGCGTTCGTAGCCGGCTCAACAAGTCTCCCGTTAAATCCAGC
-GATCTAATCGTTGGATGCGGAAGATAATGTTGGGCTAGGAGGCGGGAGAAGCCGACGGTATTCTCGGG
->s1_78 198216-2
-TACCAGCTCTCCGAGTGGTGGGGACGATTATTGGGCTTAAAGCGTTCGTAGCCGGCTCAACAAGTCTCCCGTTAAATCCAGC
-GATCTAATCGTTGGATGCGGAAGATACTGTTGGGCTAGGAGGCGGGAGAAGCCGACGGTATTCTCGGG
->s1_79 198216-1
-TACCAGCTCTCCGAGTGGTGGGGACGATTATTGGGCTTAAAGCGTTCGTAGCCGGCTCAACAAGTCTCCCGTTAAATCCAGC
-GATCTAATCGTTGGATGCGGAAGATACTGTTGGGCTAGGAGGCGGGAGAAGCCGACGGTATTCTCGGG
->s1_80 191626-10
-CACCAGCAGCCCAAGTGGTGGCCGGGTTTATTGGGCCTAAAGCGCTCGTAGCCGGACTGGTAAGTCCCTTGTGAAATCGGTC
-GGCTCAACCGTTCGGTGCAAGGGATACTATTGGTCTTGAGGCCGGGAAGGGTCGGAGGTACCTCGGGG
->s1_81 191626-9
-CACCAGCAGCCCAAGTGGTGGCCGGGTTTATTGGGCCTAAAGCGCTCGTAGCCGGACTGGTAAGTCCCTTGTGAAATCGGTC
-GGCTCAACCGTTCGGTGCAAGGGATACTATCGGTCTTGAGGCCGGGAAGGGTCGGAGGTACCTCGGGG
->s1_82 191626-8
-CACCAGCAGCCCAAGTGGTGGCCGGGTTTATTGGGCCTAAAGCGCTCGTAGCCGGACTGGTAAGTCCCTTGTGAAATCGGTC
-GGCTCAACCGTTCGGTGCAAGGGATACTATCGGTCTTGAGGCCGGGAAGGGTCGGAGGTACCTCGGGG
->s1_83 191626-7
-CACCAGCAGCCCAAGTGGTGGCCGGGTTTATTGGGCCTAAAGCGCTCGTAGCCGGACTGGTAAGTCCCTTGTGAAATCGGTC
-GGCTCAACCGTTCGGTGCAAGGGATACTATCGGTCTTGAGGCCGGGAAGGGTCGGAGGTACCTCGGGG
->s1_84 191626-6
-CACCAGCAGCCCAAGTGGTGGCCGGGTTTATTGGGCCTAAAGCGCTCGTAGCCGGACTGGTAAGTCCCTTGTGAAATCGGTC
-GGCTCAACCGTTCGGTGCAAGGGATACTATCGGTCTTGAGGCCGGGAAGGGTCGGAGGTACCTCGGGG
->s1_85 191626-5
-CACCAGCAGCCCAAGTGGTGGCCGGGTTTATTGGGCCTAAAGCGCTCGTAGCCGGACTGGTAAGTCCCTTGTGAAATCGGTC
-GGCTCAACCGTTCGGTGCAAGGGATACTATCGGTCTTGAGGCCGGGAAGGGTCGGAGGTACCTCGGGG
->s1_86 191626-4
-CACCAGCAGCCCAAGTGGTGGCCGGGTTTATTGGGCCTAAAGCGCTCGTAGCCGGACTGGTAAGTCCCTTGTGAAATCGGTC
-GGCTCAACCGTTCGGTGCAAGGGATACTATCGGTCTTGAGGCCGGGAAGGGTCGGAGGTACCTCGGGG
->s1_87 191626-3
-CACCAGCAGCCCAAGTGGTGGCCGGGTTTATTGGGCCTAAAGCGCTCGTAGCCGGACTGGTAAGTCCCTTGTGAAATCGGTC
-GGCTCAACCGTTCGGTGCAAGGGATACTATCGGTCTTGAGGCCGGGAAGGGTCGGAGGTACCTCGGGG
->s1_88 191626-2
-CACCAGCAGCCCAAGTGGTGGCCGGGTTTATTGGGCCTAAAGCGCTCGTAGCCGGACTGGTAAGTCCCTTGTGAAATCGGTC
-GGCTCAACCGTTCGGTGCAAGGGATACTATCGGTCTTGAGGCCGGGAAGGGTCGGAGGTACCTCGGGG
->s1_89 191626-1
-CACCAGCAGCCCAAGTGGTGGCCGGGTTTATTGGGCCTAAAGCGCTCGTAGCCGGACTGGTAAGTCCCTTGTGAAATCGGTC
-GGCTCAACCGTTCGGTGCAAGGGATACTATCGGTCTTGAGGCCGGGAAGGGTCGGAGGTACCTCGGGG
->s1_90 187525-10
-TACCAGCCCCGCGAGTGGTCAGGACGATTATTAAGCCTAAGGCGTCCGTAGCCGGCCTTGTAAGTTCTCCCTTAAATGGTAT
-GGCTCAACCATACCGTGGGGAGAATACTGCAAGGCTTGGGGGCGGGAGAGGCGGGTGGTACTTGAGGG
->s1_91 187525-9
-TACCAGCCCCGCGAGTGGTCAGGACGATTATTAAGCCTAAGGCGTCCGTAGCCGGCCTTGTAAGTTCTCCCTTAAATGGTAT
-GGCTCAACCATACCGTGGGGAGAATACTGCAAGGCTAGGGGGCGGGAGAGGCGGGTGGTACTTGAGGG
->s1_92 187525-8
-TACCAGCCCCGCGAGTGGTCAGGACGATTATTAAGCCTAAGGCGTCCGTAGCCGGCCTTGTAAGTTCTCCCTTAAATGGTAT
-GGCTCAACCATACCGTGGGGAGAATACTGCAAGGCTAGGGGGCGGGAGAGGCGGGTGGTACTTGAGGG
->s1_93 187525-7
-TACCAGCCCCGCGAGTGGTCAGGACGATTATTAAGCCTAAGGCGTCCGTAGCCGGCCTTGTAAGTTCTCCCTTAAATGGTAT
-GGCTCAACCAAACCGTGGGGAGAATACTGCAAGGCTAGGGGGCGGGAGAGGCGGGTGGTACTTGAGGG
->s1_94 187525-6
-TACCAGCCCCGCGAGTGGTCAGGACGATTATTAAGCCTAAGGCGTCCGTAGCCGGCCTTGTAAGTTCTCCCTTAAATGGTAT
-GGCTCAACCATACCGTGGGGAGAATACTGCAAGGCTAGGGGGCGGGAGAGGCGGGTGGTACTTGAGGG
->s1_95 187525-5
-TACCAGCCCCGCGAGTGGTCAGGACGATTATTAAGCCTAAGGCGTCCGTAGCCGGCCTTGTAAGTTCTCCCTTAAATGGTAT
-GGCTCAACCATACCGTGGGGAGAATACTGCAAGGCTAGGGGGCGGGAGAGGCGGGTGGTACTTGAGGG
->s1_96 187525-4
-TACCAGCCCCGCGAGTGGTCAGGACGATTATTAAGCCTAAGGCGTCCGTAGCCGGCCTTGTAAGTTCTCCCTTAAATGGTAT
-GGCTCAACCATACCGTGGGGAGAATACTGCAAGGCTAGGGGGCGGGAGAGGCGGGTGGTACTTGAGGG
->s1_97 187525-3
-TACCAGCCCCGCGAGTGGTCAGGACGATTATTAAGCCTAAGGCGTCCGTAGCCGGCCTTGTAAGTTCTCCCTTAAATGGTAT
-GGCTTAACCATACCGTGGGGAGAATACTGCAAGGCTAGGGGGCGGGAGAGGCGGGTGGTACTTGAGGG
->s1_98 187525-2
-TACCAGCCCCGCGAGTGGTCAGGACGATTATTAAGCCTAAGGCGTCCGTAGCCGGCCTTGTAAGTTCTCCCTTAAATGGTAT
-GGCTCAACCATACCGTGGGGAGAATACTGCAAGGCTAGGGGGCGGGAGAGGCGGGTGGTACTTGAGGG
->s1_99 187525-1
-TACCAGCCCCGCGAGTGGTCAGGACGATTATTAAGCCTAAGGCGTCCGTAGCCGGCCTTGTAAGTTCTCCCTTAAATGGTAT
-GGCTCAACCATACCGTGGGGAGAATACTGCAAGGCTAGGGGGCGGGAGAGGCGGGTGGTACTTGAGGG
->s1_100 chimera1-1 ref=518927,330533 amp=479..770,449..741 pos=compl(1..150)
-TTCCGGTCCCAAGCCGAACAGTTTCCGCCGGACGCCCATCCGTTGAGCGGATGGATTTCCCGACAGACTTGTTCGGCCAGCT
-ACGGACGCTTTAGGCCCAATAAACATCCACACCACTCGGAGAGCTGGTATTACCGCGGCGGCTGACAC
->s1_101 chimera1-2 ref=518927,330533,241952 pos=compl(1..150)
-TTCCGGTCCCAAGCCGAACAGTTTCCGCCGGACGCCCATCCGTTGAGCGGATGGATTTCCCGACAGACTTGTTCGGCCAGCT
-ACGGACGCTTTAGGCCCAATAAACATCCACACCACTCGGAGAGCTGGTATTACCGCGGCGGCTGACAC
->s1_102 chimera2-1 ref=330533,813079 amp=449..741,448..739 pos=compl(1..150)
-CGCCCGGTCCCAAGCTTTGCAGTCTCCCCAGAAATCGGATCGTTAAGCGACCCGATTTACCCAGGGATTTACAAAGCCGACT
-ACGGACGTTTTAGGCTCAATAATAGCGGTCATCACTCGAGCTGCCGGTATTACCGCGGCGGCTGGCAC
->s1_103 chimera2-2 ref=330533,813079 amp=449..741,448..739 pos=compl(1..150)
-CGCCCGGTCCCAAGCTTTGCAGTCTCCCCAGAAATCGGATCGTTAAGCGACCCGATTTACCCAGGGATTTACAAAGCCGACT
-ACGGACGTTTTAGGCTCAATAATAGCGGTCATCACTCGAGCTGCCGGTATTACCGCGGCGGCTGGCAC
->s1_104 chimera3-1 ref=813079,565570 amp=448..739,429..720 pos=1..150
-GTGCCAGCCGCCGCGGTAATACCCGCAGCTCAAGTGGTGGTCGCTATTATTGAGCCTAAAACGTCCGTAGTCGGCTTTGTAA
-ATCCCTGGGTAAATCGGGAAGCTTAACTTTCCGACTTCCGAGGAGACTGTCAAACTTGGGACCGGGAG
->s1_105 chimera3-2 ref=813079,565570 amp=448..739,429..720 pos=1..150
-GTGCCAGCCGCCGCGGTAATACCCGCAGCTCAAGTGGTGGTCGCTATTATTGAGCCTAAAACGTCCGTAGTCGGCTTTGTAA
-ATCCCTGGGTAAATCGGGAAGCTTAACTTTCCGACTTCCGAGGAGACTGTCAAACTTGGGACCGGGAG
->s1_106 chimera4-1 ref=518927,241952 amp=479..770,452..744 pos=1..150
-GTGTCAGCCGCCGCGGTAATACCAGCTCTCCGAGTGGTGTGGATGTTTATTGGGCCTAAAGCGTCCGTAGCCGGCTGCGCAA
-GTCTGTCGGGAAATCCGCACGCCTAACGTGCGGGCGTCCGGCGGAAACTGCGTGGCTTGGGACCGGAA
->s1_107 chimera4-2 ref=518927,241952 amp=479..770,452..744 pos=1..150
-GTGTCAGCCGCCGCGGTAATACCAGCTCTCCGAGTGGTGTGGATGTTTATTGGGCCTAAAGCGTCCGTAGCCGGCTGCGCAA
-GTCTGTCGGGAAATCCGCACGCCTAACGTGCGGGCGTCCGGCGGAAACTGCGTGGCTTGGGACCGGAA
->s1_108 chimera5-1 ref=518927,330533 amp=479..770,449..741 pos=1..150
-GTGTCAGCCGCCGCGGTAATACCAGCTCTCCGAGTGGTGTGGATGTTTATTGGGCCTAAAGCATCCGTAGCTGGCCGAACAA
-GTCTGTCGGGAAATCCATCCGCTCAACGGATGGGCGTCCGGCGGAAACTGTTCGGCTTGGGACCGGAA
->s1_109 chimera5-2 ref=518927,330533 amp=479..770,449..741 pos=1..150
-GTGTCAGCCGCCGCGGTAATACCAGCTCTCCGAGTGGTGTGGATGTTTATTGGGCCTAAAGCATCCGTAGCTGGCCGAACAA
-GTCTGTCGGGAAATCCATCCGCTCAACGGATGGGCGTCCGGCGGAAACTGTTCGGCTTGGGACCGGAA
->s1_110 gi|304442482|gb|HM753704.1|-10-1
-GTAATGGTGGTTTTCTTCATTGCATTCAGATGGATACATCTGTCAACGCCGCTAATCAGGTTGTTTCTGTTGGTGCTGATAT
-TGCTTTTGATGCCGACCCTAAATTTTTTGCCTGTTTGGTTCGCTTTGAGTCTTCTTCGGTTCCGACTA
->s1_111 gi|304442482|gb|HM753704.1|-10-2
-GTAATGGTGGTTTTCTTCATTGCATTCAGATGGATACATCTGTCAACGCCGCTAATCAGGTTGTTTCTGTTGGTGCTGATAT
-TGCTTTTGATGCCGACCCTAAATTTTTTGCCTGTTTGGTTCGCTTTGAGTCTTCTTCGGTTCCGACTA
->s1_112 gi|304442482|gb|HM753704.1|-9-1
-GCGTGTAGCGAACTGCGATGGGCATACTGTAACCATAAGGCCACGTATTTTGCAAGCTATTTAACTGGCGGCGATTGCGTAC
-CCGACGACCAAAATTAGGGTCAACGCTACCTGTAGGAAGTGTCCGCATAAAATGCACCGCATGGAAAT
->s1_113 gi|304442482|gb|HM753704.1|-9-2
-GCGTGTAGCGAACTGCGATGGGCATACTGTAACCATAAGGCCACGTATTTTGCAAGCTATTTAACTGGCGGCGATTGCGTAC
-CCGACGACCAAAATTAGGGTCAACGCTACCTGTAGGAAGTGTCCGCATAAAATGCACCGCATGGAAAT
->s1_114 gi|304442482|gb|HM753704.1|-8-1
-GGATACATCTGTCAACGCCGCTAATCAGGTTGTTTCTGTTGGTGCTGATATTGCTTTTGATGCCGACCCTAAATTTTTTGCC
-TGTTTGGTTCGCTTTGAGTCTTCTTCGGTTCCGACTACCCTCCCGACTGCCTATGATGTTTATCCTTT
->s1_115 gi|304442482|gb|HM753704.1|-8-2
-GGATACATCTGTCAACGCCGCTAATCAGGTTGTTTCTGTTGGTGCTGATATTGCTTTTGATGCCGACCCTAAATTTTTTGCC
-TGTTTGGTTCGCTTTGAGTCTTCTTCGGTTCCGACTACCCTCCCGACTGCCTATGATGTTTATCCTTT
->s1_116 gi|304442482|gb|HM753704.1|-7-1
-GTGCTGGTGCTAATGCTTCCTCTGCTGGTATGGTTGACGCCGGATTTGAGAATCAAAAAGAGCTTACTAAAATGCAACTGGA
-CAATCAGAAAGAGATTGCCGAGATGCAAAATGAGACTCAAAAAGAGATTGCTGGCATTCAGTCGGCGA
->s1_117 gi|304442482|gb|HM753704.1|-7-2
-GTGCTGGTGCTAATGCTTCCTCTGCTGGTATGGTTGACGCCGGATTTGAGAATCAAAAAGAGCTTACTAAAATGCAACTGGA
-CAATCAGAAAGAGATTGCCGAGATGCAAAATGAGACTCAAAAAGAGATTGCTGGCATTCAGTCGGCGA
->s1_118 gi|304442482|gb|HM753704.1|-6-1
-GTCTAATATTCAAACTGGCGCCGAGCGTATGCCGCATGACCTTTCCCATCTTGGCTTCCTTGCTGGTCAGATTGGTCGTCTT
-ATTACCATTTCAACTACTCCGGTTATCGCTGGCGACTCCTTCGAGATGGACGCCGTTGGCGCTCTCCG
->s1_119 gi|304442482|gb|HM753704.1|-6-2
-GTCTAATATTCAAACTGGCGCCGAGCGTATGCCGCATGACCTTTCCCATCTTGGCTTCCTTGCTGGTCAGATTGGTCGTCTT
-ATTACCATTTCAACTACTCCGGTTATCGCTGGCGACTCCTTCGAGATGGACGCCGTTGGCGCTCTCCG
-"""
->>>>>>> baa70e4f
-
-        outseqs = table_obs.ids(axis='observation')
-        foundall = True
-        for cseq in orig_seqs:
-            if cseq.upper() not in outseqs:
-                foundall = False
-        # test we see all ground truth sequences
-        self.assertTrue(foundall)
-        # and don't see any additional sequences
-        self.assertTrue(len(outseqs) == len(orig_seqs))
-
-
 if __name__ == '__main__':
     main()