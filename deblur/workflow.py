# ----------------------------------------------------------------------------
# Copyright (c) 2015, The Deblur Development Team.
#
# Distributed under the terms of the BSD 3-clause License.
#
# The full license is in the file LICENSE, distributed with this software.
# ----------------------------------------------------------------------------

from os.path import splitext, join, basename, isfile, split
from datetime import datetime
from os import stat
from glob import glob
import logging
import re
import scipy
import numpy as np
import subprocess
import time
import warnings
import io

import skbio
from biom.table import Table
from biom.util import biom_open, HAVE_H5PY

from deblur.deblurring import deblur


sniff_fasta = skbio.io.io_registry.get_sniffer('fasta')
sniff_fastq = skbio.io.io_registry.get_sniffer('fastq')


def sequence_generator(input_fp):
    """Yield (id, sequence) from an input file

    Parameters
    ----------
    input_fp : filepath
        A filepath, which can be any valid fasta or fastq file within the
        limitations of scikit-bio's IO registry.
    variant : str
        One of the fastq variants for quality scores. Acceptable values can be
        found here [1]_.
    Notes
    -----
    The use of this method is a stopgap to replicate the existing `parse_fasta`
    functionality while at the same time allowing for fastq support.

    Raises
    ------
    skbio.io.FormatIdentificationWarning
        If the format of the input file cannot be determined.

    Returns
    -------
    (str, str)
        The ID and sequence.

    """
    kw = {}
    if sniff_fasta(input_fp)[0]:
        format = 'fasta'
    elif sniff_fastq(input_fp)[0]:
        format = 'fastq'

        # WARNING: the variant is currently forced to illumina 1.8 as the
        # quality scores are _not_ used in downstream processing. However, if
        # in the future, quality scores are to be interrogated, it is critical
        # that this variant parameter be exposed to the user at the command
        # line. The list of allowable paramters can be found here:
        # http://scikit-bio.org/docs/latest/generated/skbio.io.format.fastq.html#format-parameters
        kw['variant'] = 'illumina1.8'
    else:
        raise skbio.io.FormatIdentificationWarning("input_fp does not appear "
                                                   "to be FASTA or FASTQ.")

    # some of the test code is using file paths, some is using StringIO.
    if isinstance(input_fp, io.TextIOBase):
        input_fp.seek(0)

    for record in skbio.read(input_fp, format=format, **kw):
        yield (record.metadata['id'], str(record))


def trim_seqs(input_seqs, trim_len):
    """Trim FASTA sequences to specified length.

    Parameters
    ----------
    input_seqs : iterable of (str, str)
        The list of input sequences in (label, sequence) format
    trim_len : int
        Sequence trimming length

    Returns
    -------
    Generator of (str, str)
        The trimmed sequences in (label, sequence) format
    """
    # counters for the number of trimmed and total sequences
    logger = logging.getLogger(__name__)

    okseqs = 0
    totseqs = 0

    for label, seq in input_seqs:
        totseqs += 1
        if len(seq) >= trim_len:
            okseqs += 1
            yield label, seq[:trim_len]

    if okseqs < 0.01*totseqs:
        logger = logging.getLogger(__name__)
        errmsg = 'Vast majority of sequences (%d / %d) are shorter ' \
                 'than the trim length (%d). ' \
                 'Are you using the correct -t trim length?' \
                 % (totseqs-okseqs, totseqs, trim_len)
        logger.warn(errmsg)
        warnings.warn(errmsg, UserWarning)
    else:
        logger.debug('trimmed to length %d (%d / %d remaining)'
                     % (trim_len, okseqs, totseqs))


def dereplicate_seqs(seqs_fp,
                     output_fp,
                     min_size=2,
                     use_log=False,
                     threads=1):
    """Dereplicate FASTA sequences and remove singletons using VSEARCH.

    Parameters
    ----------
    seqs_fp : string
        filepath to FASTA sequence file
    output_fp : string
        file path to dereplicated sequences (FASTA format)
    min_size : integer, optional
        discard sequences with an abundance value smaller
        than integer
    use_log: boolean, optional
        save the vsearch logfile as well (to output_fp.log)
        default=False
    threads : int, optional
        number of threads to use (0 for all available)
    """
    logger = logging.getLogger(__name__)
    logger.info('dereplicate seqs file %s' % seqs_fp)

    log_name = "%s.log" % output_fp

    params = ['vsearch', '--derep_fulllength', seqs_fp,
              '--output', output_fp, '--sizeout',
              '--fasta_width', '0', '--minuniquesize', str(min_size),
              '--quiet', '--threads', str(threads)]
    if use_log:
        params.extend(['--log', log_name])
    sout, serr, res = _system_call(params)
    if not res == 0:
        logger.error('Problem running vsearch dereplication on file %s' %
                     seqs_fp)
        logger.debug('parameters used:\n%s' % params)
        logger.debug('stdout: %s' % sout)
        logger.debug('stderr: %s' % serr)
        return


def build_index_sortmerna(ref_fp, working_dir):
    """Build a SortMeRNA index for all reference databases.

    Parameters
    ----------
    ref_fp: tuple
        filepaths to FASTA reference databases
    working_dir: string
        working directory path where to store the indexed database

    Returns
    -------
    all_db: tuple
        filepaths to SortMeRNA indexed reference databases
    """
    logger = logging.getLogger(__name__)
    logger.info('build_index_sortmerna files %s to'
                ' dir %s' % (ref_fp, working_dir))
    all_db = []
    for db in ref_fp:
        fasta_dir, fasta_filename = split(db)
        index_basename = splitext(fasta_filename)[0]
        db_output = join(working_dir, index_basename)
        logger.debug('processing file %s into location %s' % (db, db_output))
        params = ['indexdb_rna', '--ref', '%s,%s' %
                  (db, db_output), '--tmpdir', working_dir]
        sout, serr, res = _system_call(params)
        if not res == 0:
            logger.error('Problem running indexdb_rna on file %s to dir %s. '
                         'database not indexed' % (db, db_output))
            logger.debug('stdout: %s' % sout)
            logger.debug('stderr: %s' % serr)
            logger.critical('execution halted')
            raise RuntimeError('Cannot index database file %s' % db)
        logger.debug('file %s indexed' % db)
        all_db.append(db_output)
    return all_db


def remove_artifacts_seqs(seqs_fp,
                          ref_fp,
                          working_dir,
                          ref_db_fp,
                          negate=False,
                          threads=1,
                          verbose=False,
                          sim_thresh=None,
                          coverage_thresh=None):
    """Remove artifacts from FASTA file using SortMeRNA.

    Parameters
    ----------
    seqs_fp: string
        file path to FASTA input sequence file
    ref_fp: tuple
        file path(s) to FASTA database file
    working_dir: string
        working directory path
    ref_db_fp: tuple
        file path(s) to indexed FASTA database
    negate: boolean, optional
        if True, discard all input sequences aligning
        to reference database
    threads: integer, optional
        number of threads to use for SortMeRNA
    verbose: boolean, optional
        If true, output SortMeRNA errors
    sim_thresh: float, optional
        The minimal similarity threshold (between 0 and 1)
        for keeping the sequence
        if None, the default values used are 0.65 for negate=False,
        0.95 for negate=True
    coverage_thresh: float, optional
        The minimal coverage threshold (between 0 and 1)
        for alignments for keeping the sequence
        if Nonr, the default values used are 0.3 for negate=False,
        0.95 for negate=True
    """
    logger = logging.getLogger(__name__)
    logger.info('remove_artifacts_seqs file %s' % seqs_fp)

    if stat(seqs_fp).st_size == 0:
        logger.warn('file %s has size 0, continuing' % seqs_fp)
        return

    if coverage_thresh is None:
        if negate:
            coverage_thresh = 0.95
        else:
            coverage_thresh = 0.3

    if sim_thresh is None:
        if negate:
            sim_thresh = 0.95
        else:
            sim_thresh = 0.65

    output_fp = join(working_dir,
                     "%s.no_artifacts" % basename(seqs_fp))
    blast_output = join(working_dir,
                        '%s.sortmerna' % basename(seqs_fp))
    aligned_seq_ids = set()
    for i, db in enumerate(ref_fp):
        logger.debug('running on ref_fp %s working dir %s refdb_fp %s seqs %s'
                     % (db, working_dir, ref_db_fp[i], seqs_fp))
        # run SortMeRNA
        params = ['sortmerna', '--reads', seqs_fp, '--ref', '%s,%s' %
                  (db, ref_db_fp[i]),
                  '--aligned', blast_output, '--blast', '3', '--best', '1',
                  '--print_all_reads', '-v', '-e', '10']

        sout, serr, res = _system_call(params)
        if not res == 0:
            logger.error('sortmerna error on file %s' % seqs_fp)
            logger.error('stdout : %s' % sout)
            logger.error('stderr : %s' % serr)
            return output_fp

        with open('%s.blast' % blast_output, 'r') as bfl:
            for line in bfl:
                line = line.strip().split('\t')
                # if * means no match
                if line[1] == '*':
                    continue
                # check if % identity[2] and coverage[13] are large enough
                # note e-value is [10]
                if negate:
                    if (float(line[2]) >= sim_thresh*100) and \
                       (float(line[13]) >= coverage_thresh*100):
                        aligned_seq_ids.add(line[0])
                else:
                    if float(line[10]) <= 10:
                        aligned_seq_ids.add(line[0])

    if negate:
        def op(x): return x not in aligned_seq_ids
    else:
        def op(x): return x in aligned_seq_ids

    # if negate = False, only output sequences
    # matching to at least one of the databases
    totalseqs = 0
    okseqs = 0
    badseqs = 0
    with open(output_fp, 'w') as out_f:
        for label, seq in sequence_generator(seqs_fp):
            totalseqs += 1
            label = label.split()[0]
            if op(label):
                out_f.write(">%s\n%s\n" % (label, seq))
                okseqs += 1
            else:
                badseqs += 1
    logger.info('total sequences %d, passing sequences %d, '
                'failing sequences %d' % (totalseqs, okseqs, badseqs))
    return output_fp


def multiple_sequence_alignment(seqs_fp, threads=1):
    """Perform multiple sequence alignment on FASTA file using MAFFT.

    Parameters
    ----------
    seqs_fp: string
        filepath to FASTA file for multiple sequence alignment
    threads: integer, optional
        number of threads to use. 0 to use all threads

    Returns
    -------
    msa_fp : str
        name of output alignment file or None if error encountered
    """
    logger = logging.getLogger(__name__)
    logger.info('multiple_sequence_alignment seqs file %s' % seqs_fp)

    # for mafft we use -1 to denote all threads and not 0
    if threads == 0:
        threads = -1

    if stat(seqs_fp).st_size == 0:
        logger.warning('msa failed. file %s has no reads' % seqs_fp)
        return None
    msa_fp = seqs_fp + '.msa'
    params = ['mafft', '--quiet', '--parttree', '--auto',
              '--thread', str(threads), seqs_fp]
    sout, serr, res = _system_call(params, stdoutfilename=msa_fp)
    if not res == 0:
        logger.info('msa failed for file %s (maybe only 1 read?)' % seqs_fp)
        logger.debug('stderr : %s' % serr)
        return None
    return msa_fp


def remove_chimeras_denovo_from_seqs(seqs_fp, working_dir, threads=1):
    """Remove chimeras de novo using UCHIME (VSEARCH implementation).

    Parameters
    ----------
    seqs_fp: string
        file path to FASTA input sequence file
    output_fp: string
        file path to store chimera-free results
    threads : int
        number of threads (0 for all cores)

    Returns
    -------
    output_fp
        the chimera removed fasta file name
    """
    logger = logging.getLogger(__name__)
    logger.info('remove_chimeras_denovo_from_seqs seqs file %s'
                'to working dir %s' % (seqs_fp, working_dir))

    output_fp = join(
        working_dir, "%s.no_chimeras" % basename(seqs_fp))

    # we use the parameters dn=0.000001, xn=1000, minh=10000000
    # so 1 mismatch in the A/B region will cancel it being labeled as chimera
    # and ~3 unique reads in each region will make it a chimera if
    # no mismatches
    params = ['vsearch', '--uchime_denovo', seqs_fp,
              '--nonchimeras', output_fp,
              '-dn', '0.000001', '-xn', '1000',
              '-minh', '10000000', '--mindiffs', '5',
              '--fasta_width', '0', '--threads', str(threads)]
    sout, serr, res = _system_call(params)
    if not res == 0:
        logger.error('problem with chimera removal for file %s' % seqs_fp)
        logger.debug('stdout : %s' % sout)
        logger.debug('stderr : %s' % serr)
    return output_fp


def sample_id_from_read_id(readid):
    """Get SampleID from the split_libraries_fastq.py output
    fasta file read header

    Parameters
    ----------
    readid : str
        the fasta file read name

    Returns
    -------
    sampleid : str
        the sample id
    """

    # get the sampleid_readid field
    sampleread = readid.split(' ')[0]

    # get the sampleid field
    sampleid = sampleread.rsplit('_', 1)[0]
    return sampleid


def split_sequence_file_on_sample_ids_to_files(seqs,
                                               outdir):
    """Split FASTA file on sample IDs.

    Parameters
    ----------
    seqs: file handler
        file handler to demultiplexed FASTA file
    outdir: string
        dirpath to output split FASTA files
    """
    logger = logging.getLogger(__name__)
    logger.info('split_sequence_file_on_sample_ids_to_files'
                ' for file %s into dir %s' % (seqs, outdir))

    outputs = {}
<<<<<<< HEAD
    for bits in sequence_generator(seqs):
        sample = bits[0].split('_', 1)[0]
=======
    for bits in parse_fasta(seqs):
        sample = sample_id_from_read_id(bits[0])
>>>>>>> a4ca6093
        if sample not in outputs:
            outputs[sample] = open(join(outdir, sample + '.fasta'), 'w')
        outputs[sample].write(">%s\n%s\n" % (bits[0], bits[1]))
    for sample in outputs:
        outputs[sample].close()
    logger.info('split to %d files' % len(outputs))


def write_biom_table(table, biom_fp):
    """Write BIOM table to file.

    Parameters
    ----------
    table: biom.table
        an instance of a BIOM table
    biom_fp: string
        filepath to output BIOM table
    """
    logger = logging.getLogger(__name__)
    logger.debug('write_biom_table to file %s' % biom_fp)
    with biom_open(biom_fp, 'w') as f:
        if HAVE_H5PY:
            logger.debug('saving with h5py')
            table.to_hdf5(h5grp=f, generated_by="deblur")
            logger.debug('wrote to hdf5 file %s' % biom_fp)
        else:
            logger.debug('no h5py. saving to json')
            table.to_json(direct_io=f, generated_by="deblur")
            logger.debug('wrote to json file %s' % biom_fp)


def get_files_for_table(input_dir,
                        file_end='.fasta.trim.derep.no_artifacts'
                        '.msa.deblur.no_chimeras'):
    """Get a list of files to add to the output table

    Parameters:
    -----------
    input_dir : string
        name of the directory containing the deblurred fasta files
    file_end : string
        the ending of all the fasta files to be added to the table
        (default '.fasta.trim.derep.no_artifacts.msa.deblur.no_chimeras')

    Returns
    -------
    names : list of tuples of (string,string)
        list of tuples of:
            name of fasta files to be added to the biom table
            sampleid (file names without the file_end and path)
    """
    logger = logging.getLogger(__name__)
    logger.debug('get_files_for_table input dir %s, '
                 'file-ending %s' % (input_dir, file_end))

    names = []
    for cfile in glob(join(input_dir, "*%s" % file_end)):
        if not isfile(cfile):
            continue
        sample_id = basename(cfile)[:-len(file_end)]
        names.append((cfile, sample_id))

    logger.debug('found %d files' % len(names))
    return names


def create_otu_table(output_fp, deblurred_list,
                     outputfasta_fp=None, minreads=0):
    """Create a biom table out of all files in a directory

    Parameters
    ----------
    output_fp : string
        filepath to final BIOM table
    deblurred_list : list of (str, str)
        list of file names (including path), sampleid of all deblurred
        fasta files to add to the table
    outputfasta_fp : str, optional
        name of output fasta file (of all sequences in the table) or None
        to not write
    minreads : int, optional
        minimal number of reads per bacterial sequence in order to write
        it to the biom table and fasta file or 0 to write all
    """
    logger = logging.getLogger(__name__)
    logger.info('create_otu_table for %d samples, '
                'into output table %s' % (len(deblurred_list), output_fp))

    # the regexp for finding the number of reads of a sequence
    sizeregexp = re.compile('(?<=size=)\w+')
    seqdict = {}
    seqlist = []
    sampset = set()
    samplist = []
    # arbitrary size for the sparse results matrix so we won't run out of space
    obs = scipy.sparse.dok_matrix((1E9, len(deblurred_list)), dtype=np.int)

    # load the sequences from all samples into a sprase matrix
    for (cfilename, csampleid) in deblurred_list:
        # test if sample has already been processed
        if csampleid in sampset:
            warnings.warn('sample %s already in table!', UserWarning)
            logger.error('sample %s already in table!' % csampleid)
            continue
        sampset.add(csampleid)
        samplist.append(csampleid)
        csampidx = len(sampset)-1
        # read the fasta file and add to the matrix
        for chead, cseq in sequence_generator(cfilename):
            if cseq not in seqdict:
                seqdict[cseq] = len(seqlist)
                seqlist.append(cseq)
            cseqidx = seqdict[cseq]
            cfreq = float(sizeregexp.search(chead).group(0))
            try:
                obs[cseqidx, csampidx] = cfreq
            except IndexError:
                # exception means we ran out of space - add more OTUs
                shape = obs.shape
                obs.resize((shape[0]*2,  shape[1]))
                obs[cseqidx, csampidx] = cfreq

    logger.info('for final biom table loaded %d samples, %d unique sequences'
                % (len(samplist), len(seqlist)))

    # and now make the sparse matrix the real size
    obs.resize((len(seqlist), len(samplist)))

    # do the minimal reads per otu filtering
    if minreads > 0:
        readsperotu = obs.sum(axis=1)
        keep = np.where(readsperotu >= minreads)[0]
        logger.info('keeping %d (out of %d sequences) with >=%d reads' %
                    (len(keep), len(seqlist), minreads))
        obs = obs[keep, :]
        seqlist = list(np.array(seqlist)[keep])
        logger.debug('filtering completed')

    # convert the matrix to a biom table
    table = Table(obs, seqlist, samplist,
                  observation_metadata=None,
                  sample_metadata=None, table_id=None,
                  generated_by="deblur",
                  create_date=datetime.now().isoformat())

    # save the merged otu table
    logger.debug('converted to biom table')
    write_biom_table(table, output_fp)
    logger.info('saved to biom file %s' % output_fp)

    # and save the fasta file
    if outputfasta_fp is not None:
        logger.debug('saving fasta file')
        with open(outputfasta_fp, 'w') as f:
            for cseq in seqlist:
                f.write('>%s\n%s\n' % (cseq, cseq))
        logger.info('saved sequence fasta file to %s' % outputfasta_fp)


def launch_workflow(seqs_fp, working_dir, mean_error, error_dist,
                    indel_prob, indel_max, trim_length, min_size, ref_fp,
                    ref_db_fp, negate, threads_per_sample=1,
                    sim_thresh=None, coverage_thresh=None):
    """Launch full deblur workflow for a single post split-libraries fasta file

    Parameters
    ----------
    seqs_fp: string
        a post split library fasta file for debluring
    working_dir: string
        working directory path
    mean_error: float
        mean error for original sequence estimate
    error_dist: list
        list of error probabilities for each hamming distance
    indel_prob: float
        insertion/deletion (indel) probability
    indel_max: integer
        maximal indel number
    trim_length: integer
        sequence trim length
    min_size: integer
        upper limit on sequence abundance (discard sequences below limit)
    ref_fp: tuple
        filepath(s) to FASTA reference database for artifact removal
    ref_db_fp: tuple
        filepath(s) to SortMeRNA indexed database for artifact removal
    negate: boolean
        discard all sequences aligning to the ref_fp database
    threads_per_sample: integer, optional
        number of threads to use for SortMeRNA/mafft/vsearch
        (0 for max available)
    sim_thresh: float, optional
        the minimal similarity for a sequence to the database.
        if None, take the defaults (0.65 for negate=False,
        0.95 for negate=True)
    coverage_thresh: float, optional
        the minimal coverage for alignment of a sequence to the database.
        if None, take the defaults (0.3 for negate=False, 0.95 for negate=True)

    Return
    ------
    output_no_chimers_fp : string
        filepath to fasta file with no chimeras of None if error encountered
    """
    logger = logging.getLogger(__name__)
    logger.info('--------------------------------------------------------')
    logger.info('launch_workflow for file %s' % seqs_fp)

    # Step 1: Trim sequences to specified length
    output_trim_fp = join(working_dir, "%s.trim" % basename(seqs_fp))
    with open(output_trim_fp, 'w') as out_f:
        for label, seq in trim_seqs(
                input_seqs=sequence_generator(seqs_fp), trim_len=trim_length):
            out_f.write(">%s\n%s\n" % (label, seq))
    # Step 2: Dereplicate sequences
    output_derep_fp = join(working_dir,
                           "%s.derep" % basename(output_trim_fp))
    dereplicate_seqs(seqs_fp=output_trim_fp,
                     output_fp=output_derep_fp,
                     min_size=min_size, threads=threads_per_sample)
    # Step 3: Remove artifacts
    output_artif_fp = remove_artifacts_seqs(seqs_fp=output_derep_fp,
                                            ref_fp=ref_fp,
                                            working_dir=working_dir,
                                            ref_db_fp=ref_db_fp,
                                            negate=negate,
                                            threads=threads_per_sample,
                                            sim_thresh=sim_thresh)
    if not output_artif_fp:
        warnings.warn('Problem removing artifacts from file %s' %
                      seqs_fp, UserWarning)
        logger.warning('remove artifacts failed, aborting')
        return None
    # Step 4: Multiple sequence alignment
    output_msa_fp = join(working_dir,
                         "%s.msa" % basename(output_artif_fp))
    alignment = multiple_sequence_alignment(seqs_fp=output_artif_fp,
                                            threads=threads_per_sample)
    if not alignment:
        warnings.warn('Problem performing multiple sequence alignment '
                      'on file %s' % seqs_fp, UserWarning)
        logger.warning('msa failed. aborting')
        return None

    # Step 5: Launch deblur
    output_deblur_fp = join(working_dir,
                            "%s.deblur" % basename(output_msa_fp))
    with open(output_deblur_fp, 'w') as f:
<<<<<<< HEAD
        seqs = deblur(sequence_generator(output_msa_fp), read_error,
                      mean_error, error_dist, indel_prob, indel_max)
=======
        seqs = deblur(parse_fasta(output_msa_fp), mean_error,
                      error_dist, indel_prob, indel_max)
>>>>>>> a4ca6093
        if seqs is None:
            warnings.warn('multiple sequence alignment file %s contains '
                          'no sequences' % output_msa_fp, UserWarning)
            logger.warn('no sequences returned from deblur for file %s' %
                        output_msa_fp)
            return None
        for s in seqs:
            # remove '-' from aligned sequences
            s.sequence = s.sequence.replace('-', '')
            f.write(s.to_fasta())
    # Step 6: Chimera removal
    output_no_chimeras_fp = remove_chimeras_denovo_from_seqs(
        output_deblur_fp, working_dir, threads=threads_per_sample)
    logger.info('finished processing file')
    return output_no_chimeras_fp


def start_log(level=logging.DEBUG, filename=None):
    """start the logger for the run

    Parameters
    ----------
    level : int, optional
        logging.DEBUG, logging.INFO etc. for the log level (between 0-50).
    filename : str, optional
      name of the filename to save the log to or
      None (default) to use deblur.log.TIMESTAMP
    """
    if filename is None:
        tstr = time.ctime()
        tstr = tstr.replace(' ', '.')
        tstr = tstr.replace(':', '.')
        filename = 'deblur.log.%s' % tstr
    logging.basicConfig(filename=filename, level=level,
                        format='%(levelname)s(%(thread)d)'
                        '%(asctime)s:%(message)s')
    logger = logging.getLogger(__name__)
    logger.info('*************************')
    logger.info('deblurring started')


def _system_call(cmd, stdoutfilename=None):
    """Execute the command `cmd`
    Parameters
    ----------
    cmd : str
        The string containing the command to be run.
    stdoutfilename : str
        Name of the file to save stdout to or None
        (default) to not save to file
    stderrfilename : str
        Name of the file to save stderr to or None
        (default) to not save to file

    Returns
    -------
    tuple of (str, str, int)
        The standard output, standard error and exist status of the
        executed command

    Notes
    -----
    This function is ported and modified from QIIME
    (http://www.qiime.org), previously named
    qiime_system_call. QIIME is a GPL project, but we obtained permission from
    the authors of this function to port it to Qiita and keep it under BSD
    license.
    """
    logger = logging.getLogger(__name__)
    logger.debug('system call: %s' % cmd)
    if stdoutfilename:
        with open(stdoutfilename, 'w') as f:
            proc = subprocess.Popen(cmd, universal_newlines=True,
                                    shell=False, stdout=f,
                                    stderr=subprocess.PIPE)
    else:
        proc = subprocess.Popen(cmd, universal_newlines=True,
                                shell=False, stdout=subprocess.PIPE,
                                stderr=subprocess.PIPE)
    # Communicate pulls all stdout/stderr from the PIPEs
    # This call blocks until the command is done
    stdout, stderr = proc.communicate()
    return_value = proc.returncode
    return stdout, stderr, return_value<|MERGE_RESOLUTION|>--- conflicted
+++ resolved
@@ -439,13 +439,10 @@
                 ' for file %s into dir %s' % (seqs, outdir))
 
     outputs = {}
-<<<<<<< HEAD
+
     for bits in sequence_generator(seqs):
-        sample = bits[0].split('_', 1)[0]
-=======
-    for bits in parse_fasta(seqs):
         sample = sample_id_from_read_id(bits[0])
->>>>>>> a4ca6093
+
         if sample not in outputs:
             outputs[sample] = open(join(outdir, sample + '.fasta'), 'w')
         outputs[sample].write(">%s\n%s\n" % (bits[0], bits[1]))
@@ -695,13 +692,8 @@
     output_deblur_fp = join(working_dir,
                             "%s.deblur" % basename(output_msa_fp))
     with open(output_deblur_fp, 'w') as f:
-<<<<<<< HEAD
-        seqs = deblur(sequence_generator(output_msa_fp), read_error,
-                      mean_error, error_dist, indel_prob, indel_max)
-=======
-        seqs = deblur(parse_fasta(output_msa_fp), mean_error,
+        seqs = deblur(sequence_generator(output_msa_fp), mean_error,
                       error_dist, indel_prob, indel_max)
->>>>>>> a4ca6093
         if seqs is None:
             warnings.warn('multiple sequence alignment file %s contains '
                           'no sequences' % output_msa_fp, UserWarning)
